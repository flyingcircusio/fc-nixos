{
  "nixos-mailserver": {
    "deepClone": false,
    "fetchSubmodules": false,
    "hash": "sha256-8zLBr6NNLZYirvuFL1bVNU8pAzEv3Z0BBjcU8tK6aH8=",
    "leaveDotGit": false,
    "rev": "871e767a7450630ce0180ac68846dcd2d6981ed9",
    "url": "https://gitlab.flyingcircus.io/flyingcircus/nixos-mailserver.git/"
  },
  "nixpkgs": {
<<<<<<< HEAD
    "hash": "sha256-/wSTAlkXdhQoqLAdpAIqdkT3PxAuzv4rnxo8HSNz4cI=",
    "owner": "flyingcircusio",
    "repo": "nixpkgs",
    "rev": "450420281855a0a946b47e0396dbef45c7f51a0a"
=======
    "hash": "sha256-GmCL4TD20jSVnf9yx7zJ3KmBO1dlY/k7aTS2yf049jA=",
    "owner": "flyingcircusio",
    "repo": "nixpkgs",
    "rev": "d9fbd7e2be156b9081161a2bbd34467ddbea1a1b"
>>>>>>> 2b336013
  }
}<|MERGE_RESOLUTION|>--- conflicted
+++ resolved
@@ -8,16 +8,9 @@
     "url": "https://gitlab.flyingcircus.io/flyingcircus/nixos-mailserver.git/"
   },
   "nixpkgs": {
-<<<<<<< HEAD
-    "hash": "sha256-/wSTAlkXdhQoqLAdpAIqdkT3PxAuzv4rnxo8HSNz4cI=",
-    "owner": "flyingcircusio",
-    "repo": "nixpkgs",
-    "rev": "450420281855a0a946b47e0396dbef45c7f51a0a"
-=======
     "hash": "sha256-GmCL4TD20jSVnf9yx7zJ3KmBO1dlY/k7aTS2yf049jA=",
     "owner": "flyingcircusio",
     "repo": "nixpkgs",
     "rev": "d9fbd7e2be156b9081161a2bbd34467ddbea1a1b"
->>>>>>> 2b336013
   }
 }
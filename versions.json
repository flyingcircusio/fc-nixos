--- conflicted
+++ resolved
@@ -2,13 +2,8 @@
   "nixpkgs": {
     "owner": "flyingcircusio",
     "repo": "nixpkgs",
-<<<<<<< HEAD
-    "rev": "e8b676d267c5024421cf177527f271da5a0c6344",
-    "sha256": "J2n8ge6q6W2nGaXqqQg/t+aZzaG86ERv6SApvwLVd4w="
-=======
     "rev": "0337338999a6aa4d294b9b5f71294787de04e673",
     "hash": "sha256-hafWUznQLdFdYLGoed5YQNCZgpaNT1+tNqIQdi3i27g="
->>>>>>> fcac45f6
   },
   "nixos-mailserver": {
     "url": "https://gitlab.flyingcircus.io/flyingcircus/nixos-mailserver.git/",

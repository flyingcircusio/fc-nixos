{
  "nixos-unstable": {
    "owner": "NixOS",
    "repo": "nixpkgs",
<<<<<<< HEAD
    "rev": "9a3e34ae60130c63b93809eecf555b0d796f001c",
    "sha256": "0azkaa2q4pp62icfs56s1hsmzpyzqafaw24v365n7qv9xffbk044"
=======
    "rev": "dc80d7bc4a244120b3d766746c41c0d9c5f81dfa",
    "sha256": "0dy0mp7alc7m34zxall14x42qx9yjm7b0m6psgmw0lb6j1iy1pla"
>>>>>>> c047c8cf
  },
  "nixpkgs": {
    "owner": "flyingcircusio",
    "repo": "nixpkgs",
    "rev": "e2c1378582d1ce08257a989720bae5cd81930e84",
    "sha256": "1q695gw3c4gclhkca0mi9ld06ypcd5gfkk44nm70yl5gpsram0gx"
  }
}<|MERGE_RESOLUTION|>--- conflicted
+++ resolved
@@ -2,13 +2,8 @@
   "nixos-unstable": {
     "owner": "NixOS",
     "repo": "nixpkgs",
-<<<<<<< HEAD
-    "rev": "9a3e34ae60130c63b93809eecf555b0d796f001c",
-    "sha256": "0azkaa2q4pp62icfs56s1hsmzpyzqafaw24v365n7qv9xffbk044"
-=======
     "rev": "dc80d7bc4a244120b3d766746c41c0d9c5f81dfa",
     "sha256": "0dy0mp7alc7m34zxall14x42qx9yjm7b0m6psgmw0lb6j1iy1pla"
->>>>>>> c047c8cf
   },
   "nixpkgs": {
     "owner": "flyingcircusio",

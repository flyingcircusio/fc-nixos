--- conflicted
+++ resolved
@@ -8,12 +8,7 @@
   "nixpkgs": {
     "owner": "flyingcircusio",
     "repo": "nixpkgs",
-<<<<<<< HEAD
-    "rev": "1c5102ed6aee784072b1a4bbb2ab3cfbddca83ec",
-    "sha256": "0l9cpi9zizkk0ci5k82sf0alvwmsxz1dkh3bp2aypznn0gpj1s47"
-=======
     "rev": "19707038a26d33f287c87710c773dfa6b507515e",
     "sha256": "1l4ybb3mzd7yjrhkip2vs1hlfiq73phs5h95nbrxx03cjc4fc0l3"
->>>>>>> 726f016e
   }
 }
<<<<<<< HEAD
exclude: ^secrets/|^appenv$|pkgs/fc/sensusyntax/fixtures/(syntaxerror|empty).json|(nixos/infrastructure/container.nix|tests/testlib.nix|nixos/roles/devhost/vm.nix)
=======
exclude: ^secrets/|^appenv$|pkgs/fc/sensusyntax/fixtures/(syntaxerror|empty).json|(nixos/roles/devhost/vm.nix|tests/testlib.nix|nixos/roles/devhost/vm.nix|tests/physical-installer.nix)
>>>>>>> 8ef2500f
repos:
- hooks:
  - exclude: "(?x)^(\n  secrets/|environments/.*/secret.*|\n  .*\\.patch\n)$\n"
    id: trailing-whitespace
  - exclude: "(?x)^(\n  environments/.*/secret.*|\n  .*\\.patch\n)$\n"
    id: end-of-file-fixer
  - id: check-yaml
  - id: check-added-large-files
  - id: check-json
  - id: check-xml
  - id: check-toml
  - id: detect-private-key
  repo: https://github.com/pre-commit/pre-commit-hooks
  rev: v3.2.0
- hooks:
<<<<<<< HEAD
  - args:
    - --profile
    - black
    - --filter-files
    id: isort
    name: isort (python)
  repo: https://github.com/pycqa/isort
  rev: 5.12.0
- hooks:
  - id: black
  repo: https://github.com/psf/black
  rev: 23.1.0
=======
  - args: ["--profile", "black", "--filter-files"]
    id: isort
    name: isort (python)
  repo: https://github.com/pycqa/isort
  rev: 5.13.1
- hooks:
  - id: black
  repo: https://github.com/psf/black
  rev: 24.4.2
>>>>>>> 8ef2500f
<|MERGE_RESOLUTION|>--- conflicted
+++ resolved
@@ -1,8 +1,4 @@
-<<<<<<< HEAD
-exclude: ^secrets/|^appenv$|pkgs/fc/sensusyntax/fixtures/(syntaxerror|empty).json|(nixos/infrastructure/container.nix|tests/testlib.nix|nixos/roles/devhost/vm.nix)
-=======
-exclude: ^secrets/|^appenv$|pkgs/fc/sensusyntax/fixtures/(syntaxerror|empty).json|(nixos/roles/devhost/vm.nix|tests/testlib.nix|nixos/roles/devhost/vm.nix|tests/physical-installer.nix)
->>>>>>> 8ef2500f
+exclude: ^secrets/|^appenv$|pkgs/fc/sensusyntax/fixtures/(syntaxerror|empty).json|(tests/testlib.nix|nixos/roles/devhost/vm.nix|tests/physical-installer.nix)
 repos:
 - hooks:
   - exclude: "(?x)^(\n  secrets/|environments/.*/secret.*|\n  .*\\.patch\n)$\n"
@@ -18,20 +14,6 @@
   repo: https://github.com/pre-commit/pre-commit-hooks
   rev: v3.2.0
 - hooks:
-<<<<<<< HEAD
-  - args:
-    - --profile
-    - black
-    - --filter-files
-    id: isort
-    name: isort (python)
-  repo: https://github.com/pycqa/isort
-  rev: 5.12.0
-- hooks:
-  - id: black
-  repo: https://github.com/psf/black
-  rev: 23.1.0
-=======
   - args: ["--profile", "black", "--filter-files"]
     id: isort
     name: isort (python)
@@ -40,5 +22,4 @@
 - hooks:
   - id: black
   repo: https://github.com/psf/black
-  rev: 24.4.2
->>>>>>> 8ef2500f
+  rev: 24.4.2
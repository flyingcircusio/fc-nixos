{
  "nodes": {
    "blobs": {
      "flake": false,
      "locked": {
        "lastModified": 1604995301,
        "narHash": "sha256-wcLzgLec6SGJA8fx1OEN1yV/Py5b+U5iyYpksUY/yLw=",
        "owner": "simple-nixos-mailserver",
        "repo": "blobs",
        "rev": "2cccdf1ca48316f2cfd1c9a0017e8de5a7156265",
        "type": "gitlab"
      },
      "original": {
        "owner": "simple-nixos-mailserver",
        "repo": "blobs",
        "type": "gitlab"
      }
    },
    "cachix": {
      "inputs": {
        "devenv": "devenv_2",
        "flake-compat": [
          "devenv",
          "flake-compat"
        ],
        "nixpkgs": [
          "devenv",
          "nixpkgs"
        ],
        "pre-commit-hooks": [
          "devenv",
          "pre-commit-hooks"
        ]
      },
      "locked": {
        "lastModified": 1712055811,
        "narHash": "sha256-7FcfMm5A/f02yyzuavJe06zLa9hcMHsagE28ADcmQvk=",
        "owner": "cachix",
        "repo": "cachix",
        "rev": "02e38da89851ec7fec3356a5c04bc8349cae0e30",
        "type": "github"
      },
      "original": {
        "owner": "cachix",
        "repo": "cachix",
        "type": "github"
      }
    },
    "devenv": {
      "inputs": {
        "cachix": "cachix",
        "flake-compat": "flake-compat_2",
        "nix": "nix_2",
        "nixpkgs": [
          "nixpkgs"
        ],
        "pre-commit-hooks": "pre-commit-hooks"
      },
      "locked": {
        "lastModified": 1716772813,
        "narHash": "sha256-PLQ5Ap2BJ/EnLTY8KybwuOHDveVaH7Fvh+ItXzLL38M=",
        "owner": "cachix",
        "repo": "devenv",
        "rev": "a1290a186b9420e2c0b21700f300b486ad90dcc9",
        "type": "github"
      },
      "original": {
        "owner": "cachix",
        "repo": "devenv",
        "rev": "a1290a186b9420e2c0b21700f300b486ad90dcc9",
        "type": "github"
      }
    },
    "devenv_2": {
      "inputs": {
        "flake-compat": [
          "devenv",
          "cachix",
          "flake-compat"
        ],
        "nix": "nix",
        "nixpkgs": "nixpkgs",
        "poetry2nix": "poetry2nix",
        "pre-commit-hooks": [
          "devenv",
          "cachix",
          "pre-commit-hooks"
        ]
      },
      "locked": {
        "lastModified": 1708704632,
        "narHash": "sha256-w+dOIW60FKMaHI1q5714CSibk99JfYxm0CzTinYWr+Q=",
        "owner": "cachix",
        "repo": "devenv",
        "rev": "2ee4450b0f4b95a1b90f2eb5ffea98b90e48c196",
        "type": "github"
      },
      "original": {
        "owner": "cachix",
        "ref": "python-rewrite",
        "repo": "devenv",
        "type": "github"
      }
    },
    "flake-compat": {
      "flake": false,
      "locked": {
        "lastModified": 1673956053,
        "narHash": "sha256-4gtG9iQuiKITOjNQQeQIpoIB6b16fm+504Ch3sNKLd8=",
        "owner": "edolstra",
        "repo": "flake-compat",
        "rev": "35bb57c0c8d8b62bbfd284272c928ceb64ddbde9",
        "type": "github"
      },
      "original": {
        "owner": "edolstra",
        "repo": "flake-compat",
        "type": "github"
      }
    },
    "flake-compat_2": {
      "flake": false,
      "locked": {
        "lastModified": 1696426674,
        "narHash": "sha256-kvjfFW7WAETZlt09AgDn1MrtKzP7t90Vf7vypd3OL1U=",
        "owner": "edolstra",
        "repo": "flake-compat",
        "rev": "0f9255e01c2351cc7d116c072cb317785dd33b33",
        "type": "github"
      },
      "original": {
        "owner": "edolstra",
        "repo": "flake-compat",
        "type": "github"
      }
    },
    "flake-compat_3": {
      "flake": false,
      "locked": {
        "lastModified": 1668681692,
        "narHash": "sha256-Ht91NGdewz8IQLtWZ9LCeNXMSXHUss+9COoqu6JLmXU=",
        "owner": "edolstra",
        "repo": "flake-compat",
        "rev": "009399224d5e398d03b22badca40a37ac85412a1",
        "type": "github"
      },
      "original": {
        "owner": "edolstra",
        "repo": "flake-compat",
        "type": "github"
      }
    },
    "flake-parts": {
      "inputs": {
        "nixpkgs-lib": "nixpkgs-lib"
      },
      "locked": {
<<<<<<< HEAD
        "lastModified": 1719745305,
        "narHash": "sha256-xwgjVUpqSviudEkpQnioeez1Uo2wzrsMaJKJClh+Bls=",
        "owner": "hercules-ci",
        "repo": "flake-parts",
        "rev": "c3c5ecc05edc7dafba779c6c1a61cd08ac6583e9",
=======
        "lastModified": 1719994518,
        "narHash": "sha256-pQMhCCHyQGRzdfAkdJ4cIWiw+JNuWsTX7f0ZYSyz0VY=",
        "owner": "hercules-ci",
        "repo": "flake-parts",
        "rev": "9227223f6d922fee3c7b190b2cc238a99527bbb7",
>>>>>>> 2b336013
        "type": "github"
      },
      "original": {
        "owner": "hercules-ci",
        "repo": "flake-parts",
        "type": "github"
      }
    },
    "flake-utils": {
      "inputs": {
        "systems": "systems"
      },
      "locked": {
        "lastModified": 1689068808,
        "narHash": "sha256-6ixXo3wt24N/melDWjq70UuHQLxGV8jZvooRanIHXw0=",
        "owner": "numtide",
        "repo": "flake-utils",
        "rev": "919d646de7be200f3bf08cb76ae1f09402b6f9b4",
        "type": "github"
      },
      "original": {
        "owner": "numtide",
        "repo": "flake-utils",
        "type": "github"
      }
    },
    "flake-utils_2": {
      "inputs": {
        "systems": "systems_2"
      },
      "locked": {
        "lastModified": 1710146030,
        "narHash": "sha256-SZ5L6eA7HJ/nmkzGG7/ISclqe6oZdOZTNoesiInkXPQ=",
        "owner": "numtide",
        "repo": "flake-utils",
        "rev": "b1d9ab70662946ef0850d488da1c9019f3a9752a",
        "type": "github"
      },
      "original": {
        "owner": "numtide",
        "repo": "flake-utils",
        "type": "github"
      }
    },
    "gitignore": {
      "inputs": {
        "nixpkgs": [
          "devenv",
          "pre-commit-hooks",
          "nixpkgs"
        ]
      },
      "locked": {
        "lastModified": 1709087332,
        "narHash": "sha256-HG2cCnktfHsKV0s4XW83gU3F57gaTljL9KNSuG6bnQs=",
        "owner": "hercules-ci",
        "repo": "gitignore.nix",
        "rev": "637db329424fd7e46cf4185293b9cc8c88c95394",
        "type": "github"
      },
      "original": {
        "owner": "hercules-ci",
        "repo": "gitignore.nix",
        "type": "github"
      }
    },
    "nix": {
      "inputs": {
        "flake-compat": "flake-compat",
        "nixpkgs": [
          "devenv",
          "cachix",
          "devenv",
          "nixpkgs"
        ],
        "nixpkgs-regression": "nixpkgs-regression"
      },
      "locked": {
        "lastModified": 1712911606,
        "narHash": "sha256-BGvBhepCufsjcUkXnEEXhEVjwdJAwPglCC2+bInc794=",
        "owner": "domenkozar",
        "repo": "nix",
        "rev": "b24a9318ea3f3600c1e24b4a00691ee912d4de12",
        "type": "github"
      },
      "original": {
        "owner": "domenkozar",
        "ref": "devenv-2.21",
        "repo": "nix",
        "type": "github"
      }
    },
    "nix-github-actions": {
      "inputs": {
        "nixpkgs": [
          "devenv",
          "cachix",
          "devenv",
          "poetry2nix",
          "nixpkgs"
        ]
      },
      "locked": {
        "lastModified": 1688870561,
        "narHash": "sha256-4UYkifnPEw1nAzqqPOTL2MvWtm3sNGw1UTYTalkTcGY=",
        "owner": "nix-community",
        "repo": "nix-github-actions",
        "rev": "165b1650b753316aa7f1787f3005a8d2da0f5301",
        "type": "github"
      },
      "original": {
        "owner": "nix-community",
        "repo": "nix-github-actions",
        "type": "github"
      }
    },
    "nix_2": {
      "inputs": {
        "flake-compat": [
          "devenv",
          "flake-compat"
        ],
        "nixpkgs": [
          "devenv",
          "nixpkgs"
        ],
        "nixpkgs-regression": "nixpkgs-regression_2"
      },
      "locked": {
        "lastModified": 1712911606,
        "narHash": "sha256-BGvBhepCufsjcUkXnEEXhEVjwdJAwPglCC2+bInc794=",
        "owner": "domenkozar",
        "repo": "nix",
        "rev": "b24a9318ea3f3600c1e24b4a00691ee912d4de12",
        "type": "github"
      },
      "original": {
        "owner": "domenkozar",
        "ref": "devenv-2.21",
        "repo": "nix",
        "type": "github"
      }
    },
    "nixos-mailserver": {
      "inputs": {
        "blobs": "blobs",
        "flake-compat": "flake-compat_3",
        "nixpkgs": [
          "nixpkgs"
        ],
        "nixpkgs-22_11": [
          "nixpkgs"
        ],
        "nixpkgs-23_05": [
          "nixpkgs"
        ],
        "utils": "utils"
      },
      "locked": {
        "host": "gitlab.flyingcircus.io",
        "lastModified": 1711404790,
        "narHash": "sha256-8zLBr6NNLZYirvuFL1bVNU8pAzEv3Z0BBjcU8tK6aH8=",
        "owner": "flyingcircus",
        "repo": "nixos-mailserver",
        "rev": "871e767a7450630ce0180ac68846dcd2d6981ed9",
        "type": "gitlab"
      },
      "original": {
        "host": "gitlab.flyingcircus.io",
        "owner": "flyingcircus",
        "ref": "23.11",
        "repo": "nixos-mailserver",
        "type": "gitlab"
      }
    },
    "nixpkgs": {
      "locked": {
        "lastModified": 1692808169,
        "narHash": "sha256-x9Opq06rIiwdwGeK2Ykj69dNc2IvUH1fY55Wm7atwrE=",
        "owner": "NixOS",
        "repo": "nixpkgs",
        "rev": "9201b5ff357e781bf014d0330d18555695df7ba8",
        "type": "github"
      },
      "original": {
        "owner": "NixOS",
        "ref": "nixpkgs-unstable",
        "repo": "nixpkgs",
        "type": "github"
      }
    },
    "nixpkgs-lib": {
      "locked": {
        "lastModified": 1719876945,
        "narHash": "sha256-Fm2rDDs86sHy0/1jxTOKB1118Q0O3Uc7EC0iXvXKpbI=",
        "type": "tarball",
        "url": "https://github.com/NixOS/nixpkgs/archive/5daf0514482af3f97abaefc78a6606365c9108e2.tar.gz"
      },
      "original": {
        "type": "tarball",
        "url": "https://github.com/NixOS/nixpkgs/archive/5daf0514482af3f97abaefc78a6606365c9108e2.tar.gz"
      }
    },
    "nixpkgs-regression": {
      "locked": {
        "lastModified": 1643052045,
        "narHash": "sha256-uGJ0VXIhWKGXxkeNnq4TvV3CIOkUJ3PAoLZ3HMzNVMw=",
        "owner": "NixOS",
        "repo": "nixpkgs",
        "rev": "215d4d0fd80ca5163643b03a33fde804a29cc1e2",
        "type": "github"
      },
      "original": {
        "owner": "NixOS",
        "repo": "nixpkgs",
        "rev": "215d4d0fd80ca5163643b03a33fde804a29cc1e2",
        "type": "github"
      }
    },
    "nixpkgs-regression_2": {
      "locked": {
        "lastModified": 1643052045,
        "narHash": "sha256-uGJ0VXIhWKGXxkeNnq4TvV3CIOkUJ3PAoLZ3HMzNVMw=",
        "owner": "NixOS",
        "repo": "nixpkgs",
        "rev": "215d4d0fd80ca5163643b03a33fde804a29cc1e2",
        "type": "github"
      },
      "original": {
        "owner": "NixOS",
        "repo": "nixpkgs",
        "rev": "215d4d0fd80ca5163643b03a33fde804a29cc1e2",
        "type": "github"
      }
    },
    "nixpkgs-stable": {
      "locked": {
        "lastModified": 1710695816,
        "narHash": "sha256-3Eh7fhEID17pv9ZxrPwCLfqXnYP006RKzSs0JptsN84=",
        "owner": "NixOS",
        "repo": "nixpkgs",
        "rev": "614b4613980a522ba49f0d194531beddbb7220d3",
        "type": "github"
      },
      "original": {
        "owner": "NixOS",
        "ref": "nixos-23.11",
        "repo": "nixpkgs",
        "type": "github"
      }
    },
    "nixpkgs_2": {
      "locked": {
<<<<<<< HEAD
        "lastModified": 1719837770,
        "narHash": "sha256-/wSTAlkXdhQoqLAdpAIqdkT3PxAuzv4rnxo8HSNz4cI=",
        "owner": "flyingcircusio",
        "repo": "nixpkgs",
        "rev": "450420281855a0a946b47e0396dbef45c7f51a0a",
=======
        "lastModified": 1721221303,
        "narHash": "sha256-GmCL4TD20jSVnf9yx7zJ3KmBO1dlY/k7aTS2yf049jA=",
        "owner": "flyingcircusio",
        "repo": "nixpkgs",
        "rev": "d9fbd7e2be156b9081161a2bbd34467ddbea1a1b",
>>>>>>> 2b336013
        "type": "github"
      },
      "original": {
        "owner": "flyingcircusio",
        "ref": "nixos-23.11",
        "repo": "nixpkgs",
        "type": "github"
      }
    },
    "poetry2nix": {
      "inputs": {
        "flake-utils": "flake-utils",
        "nix-github-actions": "nix-github-actions",
        "nixpkgs": [
          "devenv",
          "cachix",
          "devenv",
          "nixpkgs"
        ]
      },
      "locked": {
        "lastModified": 1692876271,
        "narHash": "sha256-IXfZEkI0Mal5y1jr6IRWMqK8GW2/f28xJenZIPQqkY0=",
        "owner": "nix-community",
        "repo": "poetry2nix",
        "rev": "d5006be9c2c2417dafb2e2e5034d83fabd207ee3",
        "type": "github"
      },
      "original": {
        "owner": "nix-community",
        "repo": "poetry2nix",
        "type": "github"
      }
    },
    "pre-commit-hooks": {
      "inputs": {
        "flake-compat": [
          "devenv",
          "flake-compat"
        ],
        "flake-utils": "flake-utils_2",
        "gitignore": "gitignore",
        "nixpkgs": [
          "devenv",
          "nixpkgs"
        ],
        "nixpkgs-stable": "nixpkgs-stable"
      },
      "locked": {
        "lastModified": 1713775815,
        "narHash": "sha256-Wu9cdYTnGQQwtT20QQMg7jzkANKQjwBD9iccfGKkfls=",
        "owner": "cachix",
        "repo": "pre-commit-hooks.nix",
        "rev": "2ac4dcbf55ed43f3be0bae15e181f08a57af24a4",
        "type": "github"
      },
      "original": {
        "owner": "cachix",
        "repo": "pre-commit-hooks.nix",
        "type": "github"
      }
    },
    "root": {
      "inputs": {
        "devenv": "devenv",
        "flake-parts": "flake-parts",
        "nixos-mailserver": "nixos-mailserver",
        "nixpkgs": "nixpkgs_2"
      }
    },
    "systems": {
      "locked": {
        "lastModified": 1681028828,
        "narHash": "sha256-Vy1rq5AaRuLzOxct8nz4T6wlgyUR7zLU309k9mBC768=",
        "owner": "nix-systems",
        "repo": "default",
        "rev": "da67096a3b9bf56a91d16901293e51ba5b49a27e",
        "type": "github"
      },
      "original": {
        "owner": "nix-systems",
        "repo": "default",
        "type": "github"
      }
    },
    "systems_2": {
      "locked": {
        "lastModified": 1681028828,
        "narHash": "sha256-Vy1rq5AaRuLzOxct8nz4T6wlgyUR7zLU309k9mBC768=",
        "owner": "nix-systems",
        "repo": "default",
        "rev": "da67096a3b9bf56a91d16901293e51ba5b49a27e",
        "type": "github"
      },
      "original": {
        "owner": "nix-systems",
        "repo": "default",
        "type": "github"
      }
    },
    "utils": {
      "locked": {
        "lastModified": 1605370193,
        "narHash": "sha256-YyMTf3URDL/otKdKgtoMChu4vfVL3vCMkRqpGifhUn0=",
        "owner": "numtide",
        "repo": "flake-utils",
        "rev": "5021eac20303a61fafe17224c087f5519baed54d",
        "type": "github"
      },
      "original": {
        "owner": "numtide",
        "repo": "flake-utils",
        "type": "github"
      }
    }
  },
  "root": "root",
  "version": 7
}<|MERGE_RESOLUTION|>--- conflicted
+++ resolved
@@ -155,19 +155,11 @@
         "nixpkgs-lib": "nixpkgs-lib"
       },
       "locked": {
-<<<<<<< HEAD
-        "lastModified": 1719745305,
-        "narHash": "sha256-xwgjVUpqSviudEkpQnioeez1Uo2wzrsMaJKJClh+Bls=",
-        "owner": "hercules-ci",
-        "repo": "flake-parts",
-        "rev": "c3c5ecc05edc7dafba779c6c1a61cd08ac6583e9",
-=======
         "lastModified": 1719994518,
         "narHash": "sha256-pQMhCCHyQGRzdfAkdJ4cIWiw+JNuWsTX7f0ZYSyz0VY=",
         "owner": "hercules-ci",
         "repo": "flake-parts",
         "rev": "9227223f6d922fee3c7b190b2cc238a99527bbb7",
->>>>>>> 2b336013
         "type": "github"
       },
       "original": {
@@ -421,19 +413,11 @@
     },
     "nixpkgs_2": {
       "locked": {
-<<<<<<< HEAD
-        "lastModified": 1719837770,
-        "narHash": "sha256-/wSTAlkXdhQoqLAdpAIqdkT3PxAuzv4rnxo8HSNz4cI=",
-        "owner": "flyingcircusio",
-        "repo": "nixpkgs",
-        "rev": "450420281855a0a946b47e0396dbef45c7f51a0a",
-=======
         "lastModified": 1721221303,
         "narHash": "sha256-GmCL4TD20jSVnf9yx7zJ3KmBO1dlY/k7aTS2yf049jA=",
         "owner": "flyingcircusio",
         "repo": "nixpkgs",
         "rev": "d9fbd7e2be156b9081161a2bbd34467ddbea1a1b",
->>>>>>> 2b336013
         "type": "github"
       },
       "original": {

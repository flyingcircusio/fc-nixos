--- conflicted
+++ resolved
@@ -124,19 +124,10 @@
         then cfg.static.nameservers.${location}
         else [];
 
-<<<<<<< HEAD
       # Using SLAAC/privacy addresses will cause firewalls to block us
       # internally and also have customers get problems with outgoing
       # connections.
       tempAddresses = "disabled";
-=======
-      vlans = listToAttrs (map (interface:
-        lib.nameValuePair interface.taggedLink {
-          id = interface.vlanId;
-          interface = interface.link;
-        })
-        (filter (interface: interface.policy == "tagged") interfaces));
->>>>>>> 8ef2500f
 
       # data structure for all configured interfaces with their IP addresses:
       # { ethfe = { ... }; ethsrv = { }; ... }
@@ -275,12 +266,6 @@
 
     };
 
-<<<<<<< HEAD
-    boot.initrd.services.udev.rules = lib.concatMapStrings
-      (interface: ''
-        SUBSYSTEM=="net" , ATTR{address}=="${interface.mac}", NAME="${interface.physicalDevice}"
-        '') interfaces;
-=======
     flyingcircus.services.telegraf.inputs = lib.optionalAttrs (cfg.infrastructureModule == "flyingcircus-physical") {
       exec = [{
         commands = [ "${pkgs.fc.telegraf-routes-summary}/bin/telegraf-routes-summary" ];
@@ -382,7 +367,6 @@
     # Don't automatically create a dummy0 interface when the kernel
     # module is loaded.
     boot.extraModprobeConfig = "options dummy numdummies=0";
->>>>>>> 8ef2500f
 
     systemd.services =
       { nscd.restartTriggers = [
@@ -472,25 +456,6 @@
                 ethtool -A ${iface.link} autoneg off rx off tx off || true
 
                 # Ensure MTU
-<<<<<<< HEAD
-                ip l set $IFACE mtu ${toString interface.mtu}
-
-                # Disable IPv6 SLAAC (autoconf) on physical interfaces
-                sysctl net.ipv6.conf.$IFACE.accept_ra=0
-                sysctl net.ipv6.conf.$IFACE.autoconf=0
-                sysctl net.ipv6.conf.$IFACE.temp_valid_lft=0
-                sysctl net.ipv6.conf.$IFACE.temp_prefered_lft=0
-
-                # If an interface has previously been managed by dhcpcd this sysctl might be
-                # set to a non-zero value, which disables automatic generation of link-local
-                # addresses. This can leave the interface without a link-local address when
-                # dhcpcd deletes addresses from the interface when it exits. Resetting this
-                # to 0 restores the default kernel behaviour.
-                sysctl net.ipv6.conf.$IFACE.addr_gen_mode=0
-
-                for oldtmp in `ip -6 address show dev $IFACE dynamic scope global  | grep inet6 | cut -d ' ' -f6`; do
-                  ip addr del $oldtmp dev $IFACE
-=======
                 ip l set ${iface.link} mtu ${toString iface.mtu}
 
                 ''
@@ -535,7 +500,6 @@
                   # don't do this if the name is already gone
                   ip l property del altname ${iface.link} dev ${iface.link} || true
                   counter=$((counter+1))
->>>>>>> 8ef2500f
                 done
 
                 echo "Releasing lock"
@@ -564,6 +528,14 @@
               sysctl net.ipv6.conf.${link}.autoconf=0
               sysctl net.ipv6.conf.${link}.temp_valid_lft=0
               sysctl net.ipv6.conf.${link}.temp_prefered_lft=0
+
+              # If an interface has previously been managed by dhcpcd this sysctl might be
+              # set to a non-zero value, which disables automatic generation of link-local
+              # addresses. This can leave the interface without a link-local address when
+              # dhcpcd deletes addresses from the interface when it exits. Resetting this
+              # to 0 restores the default kernel behaviour.
+              sysctl net.ipv6.conf.$IFACE.addr_gen_mode=0
+
               for oldtmp in `ip -6 address show dev ${link} dynamic scope global | grep inet6 | cut -d ' ' -f6`; do
                 ip addr del $oldtmp dev ${link}
               done
@@ -602,20 +574,6 @@
                 # Create virtual interface underlay
                 ip link add ${linkName} type dummy
 
-<<<<<<< HEAD
-                # Disable IPv6 SLAAC (autoconf) on interfaces w/ addresses
-                sysctl net.ipv6.conf.${interface.device}.accept_ra=0
-                sysctl net.ipv6.conf.${interface.device}.autoconf=0
-                sysctl net.ipv6.conf.${interface.device}.temp_valid_lft=0
-                sysctl net.ipv6.conf.${interface.device}.temp_prefered_lft=0
-
-                # See above.
-                sysctl net.ipv6.conf.${interface.device}.addr_gen_mode=0
-
-                for oldtmp in `ip -6 address show dev ${interface.device} dynamic scope global  | grep inet6 | cut -d ' ' -f6`; do
-                  ip addr del $oldtmp dev ${interface.device}
-                done
-=======
                 ip link set ${linkName} mtu ${toString fclib.network.ul.mtu}
               '';
               reload = ''
@@ -730,7 +688,6 @@
               };
             }
           )) vxlanInterfaces) ++
->>>>>>> 8ef2500f
 
           # underlay network physical interfaces
           (map (iface: (lib.nameValuePair
@@ -902,18 +859,6 @@
       # we already dealt with this in Ceph and have established 250k tracked connections
       # as a reasonable size and I'd suggest generalizing this number to all machines.
       "net.netfilter.nf_conntrack_max" = 262144;
-<<<<<<< HEAD
-    };
-
-    # This check is here to identify abysmal but otherwise subtle network speed
-    # issues as we have seen in PL-132971. If downloading a 1MiB test file
-    # takes longer than 5-10 seconds, something is very much off.
-    flyingcircus.services.sensu-client.checks.network_speed = {
-      notification = "General network speed";
-      command = "check_http -u /rgw-monitoring/probe -H rgw.local -p 7480 -m 1000000:1500000 -w 5 -c 10";
-      interval = 7200;
-    };
-=======
     }
     (lib.mkIf (cfg.infrastructureModule != "flyingcircus-physical") {
       "net.core.rmem_max" = 8388608;
@@ -949,6 +894,15 @@
       "net.ipv4.fib_multipath_hash_policy" = "2";
     })];
 
+    # This check is here to identify abysmal but otherwise subtle network speed
+    # issues as we have seen in PL-132971. If downloading a 1MiB test file
+    # takes longer than 5-10 seconds, something is very much off.
+    flyingcircus.services.sensu-client.checks.network_speed = {
+      notification = "General network speed";
+      command = "check_http -u /rgw-monitoring/probe -H rgw.local -p 7480 -m 1000000:1500000 -w 5 -c 10";
+      interval = 7200;
+    };
+
     # Prevent underlay interfaces from matching the rp_filter sysctl
     # glob in the default configuration shipped with systemd.
     environment.etc."sysctl.d/70-fcio-underlay.conf" =
@@ -957,7 +911,6 @@
           (iface: "-net.ipv4.conf.${iface.link}.rp_filter")
           fclib.underlay.links;
       };
->>>>>>> 8ef2500f
 
   };
 }
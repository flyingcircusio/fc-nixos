{ config, lib, pkgs, ... }:

# Our management agent keeping the system up to date, configuring it based on
# changes to our nixpkgs clone and data from our directory

with lib;

let
  cfg = config.flyingcircus;
  log = "/var/log/fc-collect-garbage.log";

  garbagecollect = pkgs.writeScript "fc-collect-garbage.py" ''
    import datetime
    import os
    import pwd
    import subprocess
    import sys

    EXCLUDE="${./userscan.exclude}"

    def main():
        rc = []
        for user in pwd.getpwall():
            if user.pw_uid < 1000 or user.pw_dir == '/var/empty':
                continue
            print(f'Scanning {user.pw_dir} as {user.pw_name}')
            p = subprocess.Popen([
                    "fc-userscan", "-r", "-c",
                    user.pw_dir + "/.cache/fc-userscan.cache", "-L10000000",
                    "--unzip=*.egg", "-E", EXCLUDE, user.pw_dir],
                stdin=subprocess.DEVNULL,
                preexec_fn=lambda: os.setresuid(user.pw_uid, 0, 0))
            rc.append(p.wait())

        status = max(rc)
        print('Overall status:', status)
        if status >= 2:
            print('Aborting garbagecollect. See above for fc-userscan errors')
            sys.exit(2)
        if status >= 1:
            print('Aborting garbagecollect. See above for fc-userscan warnings')
            sys.exit(1)
        print('Running nix-collect-garbage')
        rc = subprocess.run([
<<<<<<< HEAD
                "ionice", "-c3", "nix-collect-garbage",
                "--delete-older-than", "3d", "--max-freed", "100M"],
=======
                "nix-collect-garbage",
                "--delete-older-than", "3d"],
>>>>>>> 3282d3cb
            check=True, stdin=subprocess.DEVNULL).returncode
        print('nix-collect-garbage status:', rc)
        open('${log}', 'w').write(str(datetime.datetime.now()) + '\n')
        sys.exit(rc)


    if __name__ == '__main__':
        main()
  '';

in {
  options = {
    flyingcircus.agent = {
      collect-garbage =
        mkEnableOption
        "automatic scanning for Nix store references and garbage collection";
    };
  };

  config = mkMerge [
    {
      systemd.tmpfiles.rules = [
        "f ${log}"
      ];
    }

    (mkIf cfg.agent.collect-garbage {

      flyingcircus.services.sensu-client.checks.fc-collect-garbage = {
        notification = "nix-collect-garbage stamp recent";
        command = ''
          ${pkgs.monitoring-plugins}/bin/check_file_age \
            -f ${log} -w 216000 -c 432000
        '';
      };

      systemd.services.fc-collect-garbage = {
        description = "Scan users for Nix store references and collect garbage";
        restartIfChanged = false;
        serviceConfig = {
          Type = "oneshot";
          # Use the lowest priority settings we can findto make sure that GC
          # gives way to nearly everything else.
          CPUSchedulingPolicy= "idle";
          CPUWeight = 1;
          IOSchedulingClass = "idle";
          IOSchedulingPriority = 7;
          IOWeight = 1;
          Nice = 19;
          TimeoutStartSec = "infinity";
        };
        path = with pkgs; [ fc.userscan nix glibc utillinux ];
        environment = { LANG = "en_US.utf8"; };
        script = "${pkgs.python3.interpreter} ${garbagecollect}";
      };

      systemd.timers.fc-collect-garbage = {
        description = "Timer for fc-collect-garbage";
        wantedBy = [ "timers.target" ];
        timerConfig = {
          OnCalendar = "00:00:00";
          RandomizedDelaySec = "24h";
        };
      };

    })
  ];
}<|MERGE_RESOLUTION|>--- conflicted
+++ resolved
@@ -42,13 +42,8 @@
             sys.exit(1)
         print('Running nix-collect-garbage')
         rc = subprocess.run([
-<<<<<<< HEAD
-                "ionice", "-c3", "nix-collect-garbage",
-                "--delete-older-than", "3d", "--max-freed", "100M"],
-=======
                 "nix-collect-garbage",
                 "--delete-older-than", "3d"],
->>>>>>> 3282d3cb
             check=True, stdin=subprocess.DEVNULL).returncode
         print('nix-collect-garbage status:', rc)
         open('${log}', 'w').write(str(datetime.datetime.now()) + '\n')

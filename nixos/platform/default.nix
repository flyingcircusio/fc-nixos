{ lib, config, pkgs, ... }:

with lib;

let
  cfg = config.flyingcircus;
  fclib = config.fclib;
  enc_services = fclib.jsonFromFile cfg.enc_services_path "[]";
  nixpkgsConfig = import ../../nixpkgs-config.nix;
  additionalModules = path:
    if builtins.pathExists path
    then
      map
        (name: "${path}/${name}")
        (filter
          (fn: lib.hasSuffix ".nix" fn)
          (lib.attrNames (builtins.readDir path)))
    else [];

in {
  imports = [
    ./acme.nix
    ./agent.nix
    ./audit.nix
    ./auditbeat.nix
    ./beats.nix
    ./filebeat.nix
    ./enc.nix
    ./firewall.nix
    ./full-disk-encryption.nix
    ./journalbeat.nix
    ./collect-garbage.nix
    ./ipmi.nix
    ./kernel.nix
    ./monitoring.nix
    ./network.nix
    ./packages.nix
    ./promtail.nix
    ./shell.nix
    ./static.nix
    ./syslog.nix
    ./systemd.nix
    ./upgrade.nix
    ./users.nix
  ] ++
    (additionalModules "/etc/nixos/enc-configs") ++
    (additionalModules "/etc/local/nixos") ++
    ### XXX: Think about the directory name, also imported even when devhost not activated
    (additionalModules "/etc/devhost/vm-configs");

  options = with lib.types; {

    flyingcircus.activationScripts = mkOption {
      description = ''
        This does the same as system.activationScripts,
        but script / attribute names are prefixed with "fc-" automatically:

        flyingcircus.activationScripts.script-name becomes
        system.activationScripts.fc-script-name

        Dependencies specified with lib.stringAfter must include the prefix.
      '';
      default = {};
      # like in system.activationScripts, can be a string or a set (lib.stringAfter)
      type = types.attrsOf types.unspecified;
    };

    flyingcircus.allowedUnfreePackageNames = mkOption {
      type = listOf str;
      description = ''
<<<<<<< HEAD
=======
        *Has no effect on this platform version but is needed for 21.11*
        *Add unfree package names here before upgrading to 21.11*

>>>>>>> 8ef2500f
        Names of packages that are allowed to be used regardless of their
        license. Nix by default denies using packages with licenses considered
        "unfree" by nixpkgs. Note that unfree packages are not pre-built by
        cache.nixos.org and have to be pre-built by our hydra.flyingcircus.io
        (triggered by a NixOS test, defined in pkgs/overlay.nix or listed in
        release/default.nix includedPkgNames). Otherwise, it will be built
        directly on the machine using the package.
      '';
      default = [];
    };

    flyingcircus.enc_services = mkOption {
      default = [];
      type = listOf attrs;
      description = "Services in the environment as provided by the ENC.";
    };

    flyingcircus.enc_services_path = mkOption {
      default = /etc/nixos/services.json;
      type = path;
      description = "Where to find the ENC services json file.";
    };

    flyingcircus.hostRgwAddress = mkOption {
      default = null;
      type = with types; nullOr str;
      description = ''
        IP address for the radosgw object storage proxy running on the
        virtualization host on port 7480. It allows VMs to access the
        S3(-compatible) storage via the fast storage network.

        This is the same as the `rgw.local` entry in `/etc/hosts`. Value is set if the
        machine is a virtual machine, null otherwise.
      '';
    };

    flyingcircus.localConfigDirs = mkOption {
      description = ''
        Create a directory where local config files for a service can be placed.
        The attribute path, for example flyingcircus.localConfigDirs.myservice
        is echoed in the activation script for debugging purposes.

        Other activation scripts that need a local config dir
        can create a dependency on fc-local-config with stringAfter:

        flyingcircus.activationScripts.needsCfg = lib.stringAfter ["fc-local-config"] "script..."
      '';
      default = {};

      example = { myservice = { dir = "/etc/local/myservice"; user = "myservice"; }; };

      type = types.attrsOf (types.submodule {

        options = {

          dir = mkOption {
            description = "Path to the directory, typically starting with /etc/local.";
            type = types.path;
          };

          user = mkOption {
            default = "root";
            description = ''
              Name of the user owning the config directory,
              typically the name of the service or root.
            '';
            type = types.str;
          };

          group = mkOption {
            default = "service";
            description = "Name of the group.";
            type = types.str;
          };

          permissions = mkOption {
            default = "02775";
            description = ''
              Directory permissions.
              By default, owner and group can write to the directory and the
              sticky bit is set.
            '';
            type = types.str;
          };

        };

      });
    };

    flyingcircus.localConfigPath = mkOption {
      description = ''
        This option is only needed for tests.
        WARNING: Do not change this outside of tests, it will break stuff!

        The local config must be present at built time for some tests but
        the default path references /etc/local on the machine where the tests
        are run. This option can be used to set a path relative to the test
        (path starting with ./ without double quotes) where the local config
        can be found. For example, custom firewall rules can be put into
        ./test_cfg/firewall/firewall.conf for testing.
      '';
      type = types.path;
      default = "/etc/local";
      example = ./test_cfg;
    };

    flyingcircus.platform = {
      version = mkOption {
        readOnly = true;
        default = "24.05";
      };

      editions = mkOption {
        readOnly = true;
        description = ''
          Documented branches of this platform version.
        '';
        default = [ "fc-24.05-dev" "fc-24.05-staging" "fc-24.05-production" ];
      };
    };

    flyingcircus.passwordlessSudoPackages = mkOption {
      description = ''
        Works similar to security.sudo.extraRules, but `commands` are
        interpreted as paths relative to a given `package` so the binary can be
        run from the full Nix store path with `sudo`.

        This option also creates a corresponding rule for
        `/run/current-system/sw/` to be able to run the globally installed
        binary from $PATH with `sudo`.

        You still need to add the package to `environment.systemPackages`
        yourself to make it globally available.

        Like `flyingcircus.passwordlessSudoRules`, this automatically sets
        passwordless mode and places rules after rules with default order
        number(uses `mkOrder 1100`)
      '';

      example = literalExpression ''
        [
          {
            commands = [ "bin/a" "bin/b --option" ];
            package = pkgs.example;
            groups = [ "admins" ];
          }
        ]
      '';

      default = [];
    };

    flyingcircus.passwordlessSudoRules = mkOption {
      description = ''
        Works like security.sudo.extraRules, but sets passwordless mode and
        places rules after rules with default order number (uses mkOrder 1100).
      '';

      example = literalExpression ''
        [
          {
            commands = [ "''${exampleStorePath}" ];
            groups = [ "admins" ];
          }
        ];
      '';

      default = [];
    };

    flyingcircus.stateVersionFile = mkOption {
      type = types.path;
      default = "/etc/local/nixos/state_version";
    };
  };

  config = {

    boot = {
      consoleLogLevel = mkDefault 6;

      initrd.kernelModules = [
        "bfq"
      ];

      kernelParams = [
        # Crash management
        "panic=1"
        "boot.panic_on_fail"

        # Output management
        "systemd.journald.forward_to_console=no"
        "systemd.log_target=kmsg"
      ];

      kernel.sysctl."vm.swappiness" = mkDefault 1;

      loader.timeout = 3;
    };

    environment.systemPackages = with pkgs; [
      fc.userscan
      dmidecode
    ];

    i18n.supportedLocales = [
      "all"
    ];

    # make the image smaller
    documentation.dev.enable = mkDefault false;
    documentation.doc.enable = mkDefault false;
    # reduce build time
    documentation.nixos.enable = mkDefault false;

    nix = {
      nixPath = [
        "/nix/var/nix/profiles/per-user/root/channels/nixos"
        "/nix/var/nix/profiles/per-user/root/channels"
        "nixos-config=/etc/nixos/configuration.nix"
      ];

      extraOptions = ''
        keep-outputs = true
        fallback = true
        http-connections = 2
        log-lines = 25
        experimental-features = nix-command flakes fetch-closure
      '';

      settings = {
        substituters = lib.mkOverride 90 [
          "https://cache.nixos.org"
          "https://s3.whq.fcio.net/hydra"
          "https://hydra.flyingcircus.io"
        ];

        trusted-public-keys = [
          "cache.nixos.org-1:6NCHdD59X431o0gWypbMrAURkbJ16ZPMQFGspcDShjY="
          "flyingcircus.io-1:Rr9CwiPv8cdVf3EQu633IOTb6iJKnWbVfCC8x8gVz2o="
        ];
      };
    };

    nixpkgs.config.allowUnfreePredicate = pkg:
      builtins.elem
        (lib.getName pkg)
        config.flyingcircus.allowedUnfreePackageNames;

    nixpkgs.config.permittedInsecurePackages = nixpkgsConfig.permittedInsecurePackages;

    environment.etc."local/nixos/README.txt".text = ''
      To add custom NixOS config, create *.nix files here.
      here. These files must define a NixOS module.
      See `custom.nix.example` for the basic structure.
    '';

    environment.etc."local/nixos/custom.nix.example".text = ''
      { pkgs, lib, ... }:
      {
        environment.systemPackages = with pkgs; [
        ];
      }
    '';

    environment.etc."fcio_environment_name".text = config.flyingcircus.enc.parameters.environment or "";
    environment.etc."fcio_release".text = config.flyingcircus.platform.release.release_name or "pre";

    flyingcircus = {
      enc_services = enc_services;
      logrotate.enable = true;
      agent.collect-garbage = true;
      inherit (nixpkgsConfig) allowedUnfreePackageNames;
    };

<<<<<<< HEAD
=======
    programs.ssh.package = pkgs.openssh_9_6;

>>>>>>> 8ef2500f
    # implementation for flyingcircus.passwordlessSudoRules
    security.sudo.extraRules = let
      nopasswd = [ "NOPASSWD" ];
      addPasswordOption = c:
        if builtins.typeOf c == "string"
        then { command = c; options = nopasswd; }
        else c // { options = (c.options or []) ++ nopasswd; };

      in
      lib.mkOrder
        1100
        (map
          (rule: rule // { commands = (map addPasswordOption rule.commands); })
          config.flyingcircus.passwordlessSudoRules);

    # implementation for flyingcircus.passwordlessSudoPackages
    flyingcircus.passwordlessSudoRules =
      map
        (e: {
          commands = lib.flatten (map (path: [
            "/run/current-system/sw/${path}"
            "${e.package}/${path}"
          ]) e.commands);
        } // (filterAttrs (n: v: n != "commands" && n != "package") e))
        cfg.passwordlessSudoPackages;

    security.dhparams.enable = true;

    services = {
      # upstream uses cron.enable = mkDefault ... (prio 1000), mkPlatform
      # overrides it
      cron.enable = fclib.mkPlatform true;

      fail2ban.enable = fclib.mkPlatform true;
      fail2ban.ignoreIP =
        [
          # loopback
          "127.0.0.1/8"
          "::1"

          # rfc1918 addresses
          "10.0.0.0/8"
          "172.16.0.0/12"
          "192.168.0.0/16"
        ] ++
        cfg.static.firewall.trusted ++
        (flatten
          (builtins.map (v: builtins.attrNames v.networks)
            (builtins.attrValues (attrByPath [ "parameters" "interfaces" ] {} cfg.enc))));

      nscd.enable = true;
      openssh.enable = fclib.mkPlatform true;
      openssh.settings = {
        KbdInteractiveAuthentication = false;
        PasswordAuthentication = false;
        KexAlgorithms = [
          "sntrup761x25519-sha512@openssh.com"
          "curve25519-sha256"
          "curve25519-sha256@libssh.org"
          "diffie-hellman-group16-sha512"
          "diffie-hellman-group18-sha512"
        ];
      };

      telegraf.enable = mkDefault true;

      timesyncd.servers =
        let
          loc = attrByPath [ "parameters" "location" ] "" cfg.enc;
        in
        attrByPath [ "static" "ntpServers" loc ] [ "pool.ntp.org" ] cfg;
    };

    system.activationScripts = let
      cfgDirs = cfg.localConfigDirs;

      snippet = name: ''
        # flyingcircus.localConfigDirs.${name}
        ${fclib.installDirWithPermissions {
          inherit (cfgDirs.${name}) user group permissions dir;
        }}
      '';

      # concat script snippets for all local config dirs
      cfgScript = lib.fold
        (name: acc: acc + "\n" + (snippet name))
        ""
        (lib.attrNames cfgDirs);

      fromCfgDirs = {
        fc-local-config = lib.stringAfter ["users" "groups"] cfgScript;
      };

      wrapInSubshell = with fclib; text: "(\n" + text + "\n)";

      wrapActivationScript = value:
        if builtins.isAttrs value
        then value // { text = (wrapInSubshell value.text); }
        else wrapInSubshell value;

      # prefix our activation scripts with "fc-" and run them in a subshell
      fromActivationScripts = lib.mapAttrs'
        (name: value: lib.nameValuePair ("fc-" + name) (wrapActivationScript value))
        cfg.activationScripts;

    in fromCfgDirs // fromActivationScripts;

    system.stateVersion =
      if pathExists cfg.stateVersionFile
      then fileContents cfg.stateVersionFile
<<<<<<< HEAD
      else cfg.platform.version;
=======
      else "21.05";
>>>>>>> 8ef2500f

    systemd = {
      tmpfiles.rules = [
        # d instead of r to a) respect the age rule and b) allow exclusion
        # of fc-data to avoid killing the seeded ENC upon boot.
        "d /etc/current-config"  # used by various FC roles
        "d /etc/local/nixos 2775 root service"
        "d /srv 0755"
      ];

      ctrlAltDelUnit = "poweroff.target";
    };


    time.timeZone = fclib.mkPlatform
      (attrByPath [ "parameters" "timezone" ] "UTC" config.flyingcircus.enc);

  };
}<|MERGE_RESOLUTION|>--- conflicted
+++ resolved
@@ -68,12 +68,6 @@
     flyingcircus.allowedUnfreePackageNames = mkOption {
       type = listOf str;
       description = ''
-<<<<<<< HEAD
-=======
-        *Has no effect on this platform version but is needed for 21.11*
-        *Add unfree package names here before upgrading to 21.11*
-
->>>>>>> 8ef2500f
         Names of packages that are allowed to be used regardless of their
         license. Nix by default denies using packages with licenses considered
         "unfree" by nixpkgs. Note that unfree packages are not pre-built by
@@ -350,11 +344,6 @@
       inherit (nixpkgsConfig) allowedUnfreePackageNames;
     };
 
-<<<<<<< HEAD
-=======
-    programs.ssh.package = pkgs.openssh_9_6;
-
->>>>>>> 8ef2500f
     # implementation for flyingcircus.passwordlessSudoRules
     security.sudo.extraRules = let
       nopasswd = [ "NOPASSWD" ];
@@ -465,11 +454,7 @@
     system.stateVersion =
       if pathExists cfg.stateVersionFile
       then fileContents cfg.stateVersionFile
-<<<<<<< HEAD
       else cfg.platform.version;
-=======
-      else "21.05";
->>>>>>> 8ef2500f
 
     systemd = {
       tmpfiles.rules = [

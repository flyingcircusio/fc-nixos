{ lib, ... }:

with lib;
{
  options = {
    flyingcircus.static = mkOption {
      type = with types; attrsOf attrs;
      default = { };
      description = "Static lookup tables for site-specific information";
    };
  };

  config = {
    flyingcircus.static = {

      locations = {
        "whq" = { id = 0; site = "Halle"; };
        "yard" = { id = 1; site = "Halle"; };
        "rzob" = { id = 2; site = "Oberhausen"; };
        "dev" = { id = 3; site = "Halle"; };
      };

<<<<<<< HEAD
      ceph.fsids = {
        # These are needed once per cluster.
        # Generate a new one via: `uuidgen -t` and record
        # it here with the ${location}.${resourcegroup} key
        dev.services = "b67bad36-3273-11e3-a2ed-0200000311bf";
        whq.services = "be45fd6c-ea68-11e2-ad96-0200000311c0";
        rzob.services = "d4b91002-eaf4-11e2-bc7c-0200000311c1";
        rzob.risclog = "1f417812-eafa-11e2-aa4f-0200000311c1";
=======
      ceph = {
        fsids = {
          # These are needed once per cluster.
          # Generate a new one via: `uuidgen -t` and record
          # it here with the ${location}.${resourcegroup} key
          dev.services = "b67bad36-3273-11e3-a2ed-0200000311bf";
          whq.services = "be45fd6c-ea68-11e2-ad96-0200000311c0";
          rzob.services = "d4b91002-eaf4-11e2-bc7c-0200000311c1";
          rzob.risclog = "1f417812-eafa-11e2-aa4f-0200000311c1";
          rzrl1.risclog = "ad1d2380-81da-11e3-9c5f-0200000311bf";
        };
        crushroot_to_rbdpool_mapping = {  # for now the same in all locations
          default = [ "rbd.hdd" ];
          ssd = [ "rbd.ssd" ];
        };
>>>>>>> 8ef2500f
      };

      # Note: this list of VLAN classes should be kept in sync with
      # fc.directory/src/fc/directory/vlan.py
      vlanIds = {
        # management (grey): BMC, switches, tftp, remote console
        "mgm" = 1;
        # frontend (yellow): access from public Internet
        "fe" = 2;
        # servers/backend (red): RG-internal (app, database, ...)
        "srv" = 3;
        # storage (black): VM storage access (Ceph)
        "sto" = 4;
        # transfer (blue): primary router uplink
        "tr" = 6;
        # storage backend (yellow): Ceph replication and migration
        "stb" = 8;
        # transfer 2 (blue): secondary router-router connection
        "tr2" = 14;
        # gocept office
        "gocept" = 15;
        # frontend (yellow): additional fe needed on some switches
        "fe2" = 16;
        # servers/backend (red): additional srv needed on some switches
        "srv2" = 17;
        # transfer 3 (blue): tertiary router-router connection
        "tr3" = 18;
        "tr-whq-sl" = 18;
        # dynamic hardware pool: local endpoints for Kamp DHP tunnels
        "dhp" = 19;
        # underlay: EVPN-VXLAN network virtualisation underlay
        "ul" = 20;
        # video surveillance
        "video" = 23;
        # access network for unmanaged hosts
        "access" = 41;
        # uplink vlans for kamp in rzob
        "tr-kamp-a" = 639;
        "tr-kamp-b" = 640;
        # uplink vlan for kamp DHP
        "tr-kamp-dhp" = 679;
      };

      mtus = {
        "sto" = 9000;
        "stb" = 9000;
        "ul" = 9216;
        "tr-kamp-dhp" = 1600;
      };

      nameservers = {
        # The virtual router SRV IP which acts as the location-wide resolver.
        #
<<<<<<< HEAD
        # We are currently not using IPv6 resolvers as we have seen obscure bugs
        # when enabling them, like weird search path confusion that results in
        # arbitrary negative responses, combined with the rotate flag.
        dev = [ "172.20.3.1" ];
        whq = [ "172.16.48.1" ];
        rzob = [ "172.22.48.1" ];
=======
        # We are currently not using IPv6 resolvers as we have seen obscure bugs
        # when enabling them, like weird search path confusion that results in
        # arbitrary negative responses, combined with the rotate flag.
        dev = [ "172.20.3.1" ];
        test = [ "172.20.2.1" ];
        whq = [ "172.16.48.1" ];
        rzob = [ "172.22.48.1" ];
        standalone = [ "9.9.9.9" "8.8.8.8" ];
      };

      nameservers6 = {
        # ns.$location.gocept.net, ns2.$location.gocept.net
        # We are currently not using IPv6 resolvers as we have seen obscure bugs
        # when enabling them, like weird search path confusion that results in
        # arbitrary negative responses, combined with the rotate flag.
        #
        # This seems to be https://sourceware.org/bugzilla/show_bug.cgi?id=13028
        # which is fixed in glibc 2.22 which is included in NixOS 16.03.
        dev = [ "2a02:238:f030:1c3::1" ];
        whq = [ "2a02:238:f030:103::1" ];
        test = [ "2a02:238:f030:1c2::1" ];
        rzob = [ "2a02:248:101:63::1" ];
>>>>>>> 8ef2500f
        standalone = [ "9.9.9.9" "8.8.8.8" ];
      };

      directory = {
        proxy_ips = [
          "195.62.125.11"
          "195.62.125.243"
          "195.62.125.6"
          "2a02:248:101:62::108c"
          "2a02:248:101:62::dd"
          "2a02:248:101:63::d4"
        ];
      };

      firewall = {
        trusted = [
          # vpn-rzob.services.fcio.net
          "172.22.49.56"
          "195.62.126.69"
          "2a02:248:101:62::1187"
          "2a02:248:101:63::118f"

          # vpn-whq.services.fcio.net
          "172.16.48.35"
          "212.122.41.150"
          "2a02:238:f030:102::1043"
          "2a02:238:f030:103::1073"

          # Office
          "213.187.89.32/29"
          "2a02:238:f04e:100::/56"
        ];
      };

      ntpServers = {
        # Those are the routers and backup servers. This needs to move to the
        # directory service discovery or just make them part of the router and
        # backup server role.
        dev = [ "dev-router" ];
        whq = [ "whq-router" ];
        rzob = [ "rzob-router" ];
<<<<<<< HEAD
=======
      };

      # VLANs on which we accept connectivity to the outside world
      routerUplinkNetworks = {
        dev = [ "tr" ];
        whq = [ "tr-whq-sl" ];
        rzob = [ "tr-kamp-a" "tr-kamp-b" ];
        test = [ "tr" ];
      };

      # VLANs on which we provide connectivity to the outside world to others
      routerDownlinkNetworks = {
        whq = [ "tr" ];
      };

      # Derivation of router IDs for BGP.
      routerIdSources = {
        # Either the first IPv4 addrress on a given network in a
        # location
        location = {
          dev = "tr";
          whq = "tr";
          test = "tr";
        };
        # Or a per-host override
        host = {
          kenny08 = "185.105.253.72";
          kenny09 = "185.105.253.74";
        };
      };

      # Networks which have floating gateways shared between routers
      floatingGatewayNetworks = {
        test = [ "mgm" "srv" "fe" ];
        dev = [ "mgm" "srv" "fe" ];
        whq = [ "mgm" "srv" "fe" "tr-whq-sl" "video" "access" ];
        rzob = [ "mgm" "srv" "fe" "tr-kamp-dhp" ];
      };

      # Additional networks for which the routers provide DHCP service
      additionalDhcpNetworks = {
        whq = [ "video" "access" ];
>>>>>>> 8ef2500f
      };

      adminKeys = {
        directory = "ssh-rsa AAAAB3NzaC1yc2EAAAADAQABAAABAQDSejGFORJ7hlFraV3caVir3rWlo/QcsWptWrukk2C7eaGu/8tXMKgPtBHYdk4DYRi7EcPROllnFVzyVTLS/2buzfIy7XDjn7bwHzlHoBHZ4TbC9auqW3j5oxTDA4s2byP6b46Dh93aEP9griFideU/J00jWeHb27yIWv+3VdstkWTiJwxubspNdDlbcPNHBGOE+HNiAnRWzwyj8D0X5y73MISC3pSSYnXJWz+fI8IRh5LSLYX6oybwGX3Wu+tlrQjyN1i0ONPLxo5/YDrS6IQygR21j+TgLXaX8q8msi04QYdvnOqk1ntbY4fU8411iqoSJgCIG18tOgWTTOcBGcZX directory@directory.fcio.net";
        ctheune = "ssh-ed25519 AAAAC3NzaC1lZDI1NTE5AAAAIA/lhMiMJBednrahZUJvb+dZVhLysbcuGf4p2J4D6MU/ ctheune@fourteen-3.local";
        zagy = "ssh-ed25519 AAAAC3NzaC1lZDI1NTE5AAAAIKqKaOCYLUxtjAs9e3amnTRH5NM2j0kjLOE+5ZGy9/W4 zagy@drrr.local";
        flanitz = "ssh-ed25519 AAAAC3NzaC1lZDI1NTE5AAAAIAg5mbkbBk0dngSVmlZJEH0hAUqnu3maJzqEV9Su1Cff flanitz";
        cs = "ssh-ed25519 AAAAC3NzaC1lZDI1NTE5AAAAIKIlrvXV9TzM1uppd8oAbph1dcab6h28VZSUthsp2eZL christians@colbert";
        ts = "ssh-ed25519 AAAAC3NzaC1lZDI1NTE5AAAAIOpJ59uGzQAB/n9YFQoOPWHiUFaKPGj2OivAxQmTkeyN ts";
        nm = "ssh-ed25519 AAAAC3NzaC1lZDI1NTE5AAAAIDFBloz5mf4SxX0/GwvOmTD2itWTRjyrmxh13Nzc2oSP nm";
        os = "ssh-ed25519 AAAAC3NzaC1lZDI1NTE5AAAAIJemLKFmr09o6zBscLJSD3KcAs/dnIYBjgxYzJ59VvHx os@Olivers-MBP-3";
        molly = "ssh-ed25519 AAAAC3NzaC1lZDI1NTE5AAAAIAmJVyCt6/vSslsEp3dATDD/kk56kaxLggm+3ppwZWbj molly@aqueduct.local";
        phil = "ssh-ed25519 AAAAC3NzaC1lZDI1NTE5AAAAILRVZrVfZrUggrw4wNNcX7r9o7NQ0VjLHTkovVnZBmYH phil";
        ma27 = "ssh-ed25519 AAAAC3NzaC1lZDI1NTE5AAAAICHlbPnJm1jkJ9wmEXpzO+WFInQkNyc2TzpBR0jXGlzV ma27@frickellinux.local";
      };

    };

    ids.uids = {
      # Our custom services
      sensuclient = 31004;
      powerdns = 31005;
      coredns = 31007;

      # removed by upstream, we want to keep it
      memcached = 177;
      redis = 181;
      solr = 309;

      # Same as elasticsearch
      opensearch = 92;
    };

    ids.gids = {
      users = 100;
      # The generic 'service' GID is different from Gentoo.
      # But 101 is already used in NixOS.
      service = 900;

      # Our permissions
      login = 500;
      code = 501;
      stats = 502;
      sudo-srv = 503;
      manager = 504;

      # Global permissions granted by user membership in a special resource group.
      admins = 2003;

      # Our custom services
      sensuclient = 31004;
      powerdns = 31005;

      # removed by upstream, we want to keep it
      solr = 309;

      # Same as elasticsearch
      opensearch = 92;
    };

  };
}<|MERGE_RESOLUTION|>--- conflicted
+++ resolved
@@ -20,16 +20,6 @@
         "dev" = { id = 3; site = "Halle"; };
       };
 
-<<<<<<< HEAD
-      ceph.fsids = {
-        # These are needed once per cluster.
-        # Generate a new one via: `uuidgen -t` and record
-        # it here with the ${location}.${resourcegroup} key
-        dev.services = "b67bad36-3273-11e3-a2ed-0200000311bf";
-        whq.services = "be45fd6c-ea68-11e2-ad96-0200000311c0";
-        rzob.services = "d4b91002-eaf4-11e2-bc7c-0200000311c1";
-        rzob.risclog = "1f417812-eafa-11e2-aa4f-0200000311c1";
-=======
       ceph = {
         fsids = {
           # These are needed once per cluster.
@@ -39,13 +29,11 @@
           whq.services = "be45fd6c-ea68-11e2-ad96-0200000311c0";
           rzob.services = "d4b91002-eaf4-11e2-bc7c-0200000311c1";
           rzob.risclog = "1f417812-eafa-11e2-aa4f-0200000311c1";
-          rzrl1.risclog = "ad1d2380-81da-11e3-9c5f-0200000311bf";
         };
         crushroot_to_rbdpool_mapping = {  # for now the same in all locations
           default = [ "rbd.hdd" ];
           ssd = [ "rbd.ssd" ];
         };
->>>>>>> 8ef2500f
       };
 
       # Note: this list of VLAN classes should be kept in sync with
@@ -99,14 +87,6 @@
       nameservers = {
         # The virtual router SRV IP which acts as the location-wide resolver.
         #
-<<<<<<< HEAD
-        # We are currently not using IPv6 resolvers as we have seen obscure bugs
-        # when enabling them, like weird search path confusion that results in
-        # arbitrary negative responses, combined with the rotate flag.
-        dev = [ "172.20.3.1" ];
-        whq = [ "172.16.48.1" ];
-        rzob = [ "172.22.48.1" ];
-=======
         # We are currently not using IPv6 resolvers as we have seen obscure bugs
         # when enabling them, like weird search path confusion that results in
         # arbitrary negative responses, combined with the rotate flag.
@@ -129,8 +109,7 @@
         whq = [ "2a02:238:f030:103::1" ];
         test = [ "2a02:238:f030:1c2::1" ];
         rzob = [ "2a02:248:101:63::1" ];
->>>>>>> 8ef2500f
-        standalone = [ "9.9.9.9" "8.8.8.8" ];
+        standalone = [ "2620:fe::fe" "2001:4860:4860::8888" ];
       };
 
       directory = {
@@ -171,8 +150,6 @@
         dev = [ "dev-router" ];
         whq = [ "whq-router" ];
         rzob = [ "rzob-router" ];
-<<<<<<< HEAD
-=======
       };
 
       # VLANs on which we accept connectivity to the outside world
@@ -215,7 +192,6 @@
       # Additional networks for which the routers provide DHCP service
       additionalDhcpNetworks = {
         whq = [ "video" "access" ];
->>>>>>> 8ef2500f
       };
 
       adminKeys = {

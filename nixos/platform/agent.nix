--- conflicted
+++ resolved
@@ -37,7 +37,6 @@
     }
 
     compdef _fc_maintenance_completion fc-maintenance
-<<<<<<< HEAD
 
 
     #compdef fc-slurm
@@ -70,28 +69,11 @@
   };
 
   logDaysKeep = 180;
-=======
-  '';
-
-  agentZshCompletionsPkg = pkgs.runCommand "agent-zshcomplete" {} ''
-    mkdir -p $out/share/zsh/site-functions
-    cp ${agentZshCompletions} $out/share/zsh/site-functions/_fc_agent
-  '';
-
-
-  environment = config.nix.envVars // {
-    HOME = "/root";
-    LANG = "en_US.utf8";
-    NIX_PATH = concatStringsSep ":" config.nix.nixPath;
-  };
-
-  logDaysKeep = 180;
 
   # ulimits in nix-build context are a bit hairy: root needs those both in
   # interactive environments and units that interact with nix, whereas
   # regular users will rely on the the ulimits set for the nix-daemon.
   nixBuildMEMLOCK = "1073741824";
->>>>>>> 8ef2500f
 in
 {
   options = {
@@ -108,7 +90,6 @@
         type = types.bool;
       };
 
-<<<<<<< HEAD
       package = mkOption {
         type = types.package;
         example = literalExpression "pkgs.fc.agentWithSlurm";
@@ -119,8 +100,6 @@
         '';
       };
 
-=======
->>>>>>> 8ef2500f
       maintenanceConstraints = {
         machinesInService = mkOption {
           default = [];
@@ -136,24 +115,18 @@
         };
       };
 
-<<<<<<< HEAD
+      resizeDisk = mkOption {
+        default = (attrByPath [ "parameters" "machine" ] "virtual" cfg.enc) == "virtual";
+        description = ''
+          Automatically resize root disk when the underlying device changes.
+          Enabled for all virtual machines by default.
+        '';
+        type = types.bool;
+      };
+
       updateInMaintenance = mkOption {
         default = true;
         description = ''
-=======
-      resizeDisk = mkOption {
-        default = (attrByPath [ "parameters" "machine" ] "virtual" cfg.enc) == "virtual";
-        description = ''
-          Automatically resize root disk when the underlying device changes.
-          Enabled for all virtual machines by default.
-        '';
-        type = types.bool;
-      };
-
-      updateInMaintenance = mkOption {
-        default = true;
-        description = ''
->>>>>>> 8ef2500f
           Perform channel updates in scheduled maintenance. If set to false,
           machines switch to new channels immediately, without running
           maintenance enter and exit commands.
@@ -171,8 +144,6 @@
         '';
       };
 
-<<<<<<< HEAD
-=======
       extraPreCommands = mkOption {
         type = types.lines;
         default = "";
@@ -189,7 +160,6 @@
         description = "Additional configuration for fc-agent utilities, will be turned into the contents of /etc/fc-agent.conf";
       };
 
->>>>>>> 8ef2500f
       verbose = mkOption {
         default = false;
         description = "Enable additional logging for agent debugging.";
@@ -211,7 +181,6 @@
         '';
       };
 
-<<<<<<< HEAD
       diskKeepFree = mkOption {
         default = 5;
         type = types.numbers.positive;
@@ -227,7 +196,9 @@
           Example: current system closure size is 2.5 GiB, so at least 7.5 GiB
           have to be available for the update preparation to start.
           The Sensu check will warn if less than 10 GiB are available.
-=======
+        '';
+      };
+
       maintenanceRequestRunnableFor = mkOption {
         default = 1800;
         # XXX: Ideally, this option would use the max value when set from multiple
@@ -242,19 +213,15 @@
           value of this option, in seconds.
           By default, there's a window of 30 minutes in which the request
           may be executed.
->>>>>>> 8ef2500f
         '';
       };
 
       maintenancePreparationSeconds = mkOption {
         default = 300;
-<<<<<<< HEAD
-=======
         # XXX: Ideally, this option would use the max value when set from multiple
         # places but there's no type for that right now. We could implement
         # one if we use this option more often to avoid conflicts.
         type = types.ints.positive;
->>>>>>> 8ef2500f
         description = ''
           Expected time in seconds needed to prepare for the execution of
           maintenance activities. The value should cover typical cases where
@@ -276,10 +243,6 @@
           We don't enforce it at the moment but will probably add a timeout
           for maintenance-enter commands later based on this value.
         '';
-<<<<<<< HEAD
-        type = types.ints.positive;
-=======
->>>>>>> 8ef2500f
       };
 
     };
@@ -296,28 +259,9 @@
 
     (mkIf cfg.agent.install {
       environment.systemPackages = [
-<<<<<<< HEAD
         cfg.agent.package
         agentZshCompletionsPkg
       ];
-=======
-        pkgs.fc.agent
-        agentZshCompletionsPkg
-      ];
-
-      flyingcircus.agent.maintenance =
-      let
-        machines =
-          filter
-            (m: m != config.networking.hostName)
-            cfg.agent.maintenanceConstraints.machinesInService;
-      in
-        lib.optionalAttrs (machines != []) {
-          other-machines-not-in-maintenance.enter =
-              "${pkgs.fc.agent}/bin/fc-maintenance constraints"
-              + (lib.concatMapStrings (u: " --in-service ${u}") machines);
-        };
->>>>>>> 8ef2500f
 
       flyingcircus.agent.maintenance =
       let
@@ -344,10 +288,23 @@
           groups = [ "admins" "sudo-srv" "service" ];
         }
         {
-<<<<<<< HEAD
+          commands = [
+            "bin/fc-maintenance request reboot"
+          ];
+          package = cfg.agent.package;
+          groups = [ "admins" ];
+        }
+        {
           commands = [ "bin/fc-manage check" ];
           package = cfg.agent.package;
           users = [ "sensuclient" ];
+        }
+        {
+          commands = [
+            "bin/fc-maintenance metrics"
+          ];
+          package = cfg.agent.package;
+          groups = [ "telegraf" ];
         }
         {
           commands = [ "bin/fc-postgresql check-autoupgrade-unexpected-dbs" ];
@@ -366,40 +323,6 @@
           ];
           package = cfg.agent.package;
           groups = [ "admins" ];
-=======
-          commands = [
-            "${pkgs.fc.agent}/bin/fc-manage"
-            "${pkgs.fc.agent}/bin/fc-maintenance delete"
-            "${pkgs.fc.agent}/bin/fc-maintenance -v delete"
-          ];
-          groups = [ "admins" "sudo-srv" "service" ];
-        }
-        {
-          commands = [
-            "${pkgs.fc.agent}/bin/fc-maintenance request reboot"
-          ];
-          groups = [ "admins" ];
-        }
-        {
-          commands = [ "${pkgs.fc.agent}/bin/fc-manage check" ];
-          groups = [ "sensuclient" ];
-        }
-        {
-          commands = [
-            "${pkgs.fc.agent}/bin/fc-maintenance metrics"
-          ];
-          users = [ "telegraf" ];
-        }
-        {
-          commands = [
-            "${pkgs.fc.agent}/bin/fc-maintenance run"
-            "${pkgs.fc.agent}/bin/fc-maintenance run --run-all-now"
-            "${pkgs.fc.agent}/bin/fc-maintenance schedule"
-            "${pkgs.fc.agent}/bin/fc-maintenance -v run"
-            "${pkgs.fc.agent}/bin/fc-maintenance -v run --run-all-now"
-            "${pkgs.fc.agent}/bin/fc-maintenance -v schedule"
-          ];
-          groups = [ "admins" ];
         }
       ];
 
@@ -408,22 +331,16 @@
           item = "memlock";
           type = "-";
           value = nixBuildMEMLOCK;
->>>>>>> 8ef2500f
         }
       ];
 
       environment.etc."fc-agent.conf".text = ''
-<<<<<<< HEAD
          [limits]
          disk_keep_free = ${toString cfg.agent.diskKeepFree}
 
-         [maintenance]
-         preparation_seconds = ${toString cfg.agent.maintenancePreparationSeconds}
-=======
          [maintenance]
          preparation_seconds = ${toString cfg.agent.maintenancePreparationSeconds}
          request_runnable_for_seconds = ${toString cfg.agent.maintenanceRequestRunnableFor}
->>>>>>> 8ef2500f
 
          [maintenance-enter]
          ${concatStringsSep "\n" (
@@ -453,11 +370,7 @@
 
         path = with pkgs; [
           config.system.build.nixos-rebuild
-<<<<<<< HEAD
           cfg.agent.package
-=======
-          fc.agent
->>>>>>> 8ef2500f
         ] ++ commonEnvPath;
 
         inherit environment;
@@ -466,15 +379,12 @@
           let
             verbose = lib.optionalString cfg.agent.verbose "--show-caller-info";
             options = "--enc-path=${cfg.encPath} ${verbose}";
-<<<<<<< HEAD
-=======
             wrappedExtraPreCommands = lib.optionalString (cfg.agent.extraPreCommands != "") ''
               (
               # flyingcircus.agent.extraPreCommands
               ${cfg.agent.extraPreCommands}
               ) || rc=$?
             '';
->>>>>>> 8ef2500f
             wrappedExtraCommands = lib.optionalString (cfg.agent.extraCommands != "") ''
               (
               # flyingcircus.agent.extraCommands
@@ -483,12 +393,8 @@
             '';
           in ''
             rc=0
-<<<<<<< HEAD
-            fc-resize-disk || rc=$?
-=======
             ${wrappedExtraPreCommands}
             ${lib.optionalString cfg.agent.resizeDisk "fc-resize-disk || rc=$?"}
->>>>>>> 8ef2500f
             # Ignore failing attempts at getting ENC data from the directory.
             # This happens sometimes when the directory is overloaded and
             # usually works on the next try.
@@ -527,13 +433,8 @@
               options = "--enc-path=${cfg.encPath} ${verbose}";
             in
               if cfg.agent.updateInMaintenance
-<<<<<<< HEAD
               then "${cfg.agent.package}/bin/fc-maintenance ${options} request update"
               else "${cfg.agent.package}/bin/fc-manage ${options} switch --update-channel --lazy";
-=======
-              then "${pkgs.fc.agent}/bin/fc-maintenance ${options} request update"
-              else "${pkgs.fc.agent}/bin/fc-manage ${options} switch --update-channel --lazy";
->>>>>>> 8ef2500f
         };
 
         path = commonEnvPath;
@@ -541,22 +442,14 @@
         inherit environment;
       };
 
-<<<<<<< HEAD
-=======
       systemd.services.nix-daemon.serviceConfig.LimitMEMLOCK = nixBuildMEMLOCK;
 
->>>>>>> 8ef2500f
       systemd.tmpfiles.rules = [
         "r! /reboot"
         "f /etc/nixos/local.nix 644"
         "d /root 0711"
-<<<<<<< HEAD
         "d /var/log/fc-agent - - - ${toString logDaysKeep}d"
         "d /var/spool/maintenance/archive - - - ${toString logDaysKeep}d"
-=======
-        "d /var/log/fc-agent - - - 180d"
-        "d /var/spool/maintenance/archive - - - 180d"
->>>>>>> 8ef2500f
         # Remove various obsolete files and directories
         # /var/lib/fc-manage was only used on 15.09.
         # The next three entries can be removed when all 15.09 VMs are gone.
@@ -630,31 +523,19 @@
         checks = {
           fc-agent = {
             notification = "fc-manage check failed. System may not build and update correctly.";
-<<<<<<< HEAD
             command = "sudo ${cfg.agent.package}/bin/fc-manage check";
-=======
-            command = "sudo ${pkgs.fc.agent}/bin/fc-manage check";
->>>>>>> 8ef2500f
             interval = 300;
           };
           fc-maintenance = {
             notification = "fc-maintenance check failed.";
-<<<<<<< HEAD
             command = "${cfg.agent.package}/bin/fc-maintenance check";
-=======
-            command = "${pkgs.fc.agent}/bin/fc-maintenance check";
->>>>>>> 8ef2500f
             interval = 180;
           };
         };
       };
       flyingcircus.services.telegraf.inputs = {
         exec = [{
-<<<<<<< HEAD
           commands = [ "${cfg.agent.package}/bin/fc-maintenance metrics" ];
-=======
-          commands = [ "${pkgs.fc.agent}/bin/fc-maintenance metrics" ];
->>>>>>> 8ef2500f
           timeout = "10s";
           data_format = "json";
           json_name_key = "name";

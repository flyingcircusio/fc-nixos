{ config, options, pkgs, lib, ... }:

let
  attrsets = import ./attrsets.nix { inherit config lib; };
  doc = import ./doc.nix { inherit config options pkgs lib; };
  files = import ./files.nix { inherit config pkgs lib; };
  math = import ./math.nix { inherit pkgs lib; };
  modules = import ./modules.nix { inherit pkgs lib; };
  network = import ./network.nix { inherit config pkgs lib; };
  system = import ./system.nix { inherit config pkgs lib; };
  utils = import ./utils.nix { inherit config pkgs lib; };
  lists = import ./lists.nix { inherit config pkgs lib; };
  ceph = import ./ceph-common.nix { inherit lib pkgs; };
  builders = import ./builders.nix { inherit lib pkgs; };

in
{
  options = {
    fclib = lib.mkOption {
      default = {};
      type = lib.types.attrs;
      description = "FC-specific helper functions.";
    };
  };

  config = {
    fclib =
<<<<<<< HEAD
      { inherit attrsets files math modules network system utils; }
      // attrsets // doc // files // math // modules // network // system // utils // lists;
=======
      { inherit attrsets builders ceph files math network system utils; }
      // attrsets // builders // files // math // network // system // utils // lists;
>>>>>>> 8ef2500f
  };
}<|MERGE_RESOLUTION|>--- conflicted
+++ resolved
@@ -25,12 +25,7 @@
 
   config = {
     fclib =
-<<<<<<< HEAD
-      { inherit attrsets files math modules network system utils; }
-      // attrsets // doc // files // math // modules // network // system // utils // lists;
-=======
-      { inherit attrsets builders ceph files math network system utils; }
-      // attrsets // builders // files // math // network // system // utils // lists;
->>>>>>> 8ef2500f
+      { inherit attrsets builders ceph doc files math modules network system utils lists; }
+      // attrsets // builders // ceph // doc // files // math // modules // network // system // utils // lists;
   };
 }
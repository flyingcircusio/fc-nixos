--- conflicted
+++ resolved
@@ -24,12 +24,8 @@
 
   config = {
     fclib =
-<<<<<<< HEAD
-      { inherit attrsets files math modules network system utils; }
+      # FIXME: why is modules inherited _and_ merged into the attrset?
+      { inherit attrsets ceph files math modules network system utils; }
       // attrsets // doc // files // math // modules // network // system // utils // lists;
-=======
-      { inherit attrsets ceph files math network system utils; }
-      // attrsets // files // math // network // system // utils // lists;
->>>>>>> 1062bc5e
   };
 }
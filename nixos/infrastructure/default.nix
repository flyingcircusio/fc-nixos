--- conflicted
+++ resolved
@@ -3,10 +3,6 @@
 {
 
   imports = [
-<<<<<<< HEAD
-    ./container.nix
-=======
->>>>>>> 8ef2500f
     ./dev-vm.nix
     ./testing.nix
     ./flyingcircus-physical.nix
@@ -16,11 +12,7 @@
 
   options = with lib; {
     flyingcircus.infrastructureModule = mkOption {
-<<<<<<< HEAD
-      type = types.enum [ "testing" "flyingcircus" "flyingcircus-physical" "virtualbox" "container" "dev-vm" ];
-=======
       type = types.enum [ "testing" "flyingcircus" "flyingcircus-physical" "virtualbox" "dev-vm" ];
->>>>>>> 8ef2500f
       default = "testing";
       example = "flyingcircus";
       description = "Load config module for specific infrastructure.";

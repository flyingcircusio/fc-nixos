--- conflicted
+++ resolved
@@ -47,12 +47,9 @@
       mstflint
       pciutils
       smartmontools
-<<<<<<< HEAD
       usbutils
-=======
       # ensure that `rbd-locktool` uses the correct ceph tooling version
       (fc.util-physical.override {ceph = cfg.services.ceph.client.package;})
->>>>>>> 1062bc5e
     ];
 
     fileSystems = {
@@ -88,6 +85,7 @@
         attrValues cfg.static.adminKeys;
     };
 
+    # FIXME: was "performance" on 21.05, do we need to change this for hardware?
     powerManagement.cpuFreqGovernor = "performance";
 
     services.lldpd.enable = true;
@@ -145,10 +143,4 @@
       };
     };
 
-    # PL-130846 Temporary fix until having Nix >= 2.4:
-    # Ensure there are enough build users available to fulfill `maxJobs`, which is
-    # automatically set to the number of cores. Our largest machines currently have
-    # 128 core-threads.
-    nix.nrBuildUsers = 128;
-
 }
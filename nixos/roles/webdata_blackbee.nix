--- conflicted
+++ resolved
@@ -64,13 +64,8 @@
       after = [ "network-addresses-${netdev}.service" "firewall.service" ];
       requires = after;
       wantedBy = [ "multi-user.target" ];
-<<<<<<< HEAD
-      bindsTo = [ "sys-subsystem-net-devices-${fclib.network.srv.physicalDevice}.device" ];
+      bindsTo = [ "sys-subsystem-net-devices-${fclib.network.srv.link}.device" ];
       path = with pkgs; [ gawk iproute2 glibc iptables ];
-=======
-      bindsTo = [ "network-addresses-${fclib.network.srv.interface}.service" ];
-      path = with pkgs; [ gawk iproute glibc iptables ];
->>>>>>> 8ef2500f
 
       serviceConfig =
         {

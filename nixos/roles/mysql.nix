{ config, lib, pkgs, ... }:

# TODO:
# consistency check / automatic maintenance?


with builtins;

let
  fclib = config.fclib;
  supportedPerconaVersions = ["8.0" "8.3"];
  removeDot = builtins.replaceStrings ["."] [""];
in
{
  options = with lib;
  let
    mkRole = v: {
      enable = lib.mkEnableOption "Enable the Flying Circus MySQL / Percona ${v} server role.";
      supportsContainers = fclib.mkEnableDevhostSupport;
    };
  in {

    flyingcircus.roles = {

      mysql = {

        # This is a placeholder role and should not be enabled
        # by itself and can't directly run on containers either.
        supportsContainers = fclib.mkDisableDevhostSupport;

        binlogExpireDays = mkOption {
          type = types.ints.positive;
          default = 3;
          description = ''
            Expire binlog after 3 days by default.
            The MySQL/Percona default of 30 days is way too long for typical use cases.
          '';
        };

        listenAddresses = lib.mkOption {
          type = lib.types.listOf lib.types.str;
          default = fclib.network.lo.dualstack.addresses ++
                    fclib.network.srv.dualstack.addresses;
          defaultText = "the addresses of the networks `lo` and `srv` (IPv4 & IPv6)";
        };

        extraConfig = mkOption {
          type = types.lines;
          default = "";
          description =
          ''
            Extra MySQL configuration to append at the end of the
            configuration file. Do not assume this to be located
            in any specific section.
          '';
        };
      };

      mysql57 = mkRole "5.7";
    }
    // lib.listToAttrs (builtins.map
      (ver: lib.nameValuePair "percona${removeDot ver}" (mkRole ver)
    ) supportedPerconaVersions);

  };

  config =
  let
    mysqlRoles = {
      "5.7" = config.flyingcircus.roles.mysql57.enable;
    }
    // lib.listToAttrs (builtins.map (
      ver: lib.nameValuePair ver config.flyingcircus.roles."percona${removeDot ver}".enable
    ) supportedPerconaVersions);

    mysqlPackages = {
      "5.7" = pkgs.percona57;
    }
    // lib.listToAttrs (builtins.map (
      ver: lib.nameValuePair ver pkgs."percona${removeDot ver}"
    ) supportedPerconaVersions);

    xtrabackupPackages = with pkgs; {
      "5.7" = percona-xtrabackup_2_4;
    }
    // lib.listToAttrs (builtins.map (
      ver: lib.nameValuePair ver pkgs."percona-xtrabackup_${builtins.replaceStrings ["."] ["_"] ver}"
    ) supportedPerconaVersions);

    cfg = config.flyingcircus.roles.mysql;
    fclib = config.fclib;

    current_memory = fclib.currentMemory 256;
    cores = fclib.currentCores 1;

    localConfigPath = /etc/local/mysql;

    rootPasswordFile = "${toString localConfigPath}/mysql.passwd";

    isCnf = path: t: lib.hasSuffix ".cnf" path;

    localConfig =
      if pathExists localConfigPath
      then "!includedir ${filterSource isCnf localConfigPath}"
      else "";

    enabledRoles = lib.filterAttrs (n: v: v) mysqlRoles;
    enabledRolesCount = length (lib.attrNames enabledRoles);
    version = head (lib.attrNames enabledRoles);
    package = mysqlPackages.${version} or null;
    xtraPackage = xtrabackupPackages.${version};
    mysqlCheck =
      "${package}/bin/mysql -u fc_sensu fc_sensu" +
      " --connect-timeout=10 --silent --batch -e" +
      '' "select version()" || exit 2'';

  in lib.mkMerge [

  (lib.mkIf (enabledRolesCount > 0) {
    assertions =
      [
        {
          assertion = enabledRolesCount == 1;
          message = "MySQL / Percona roles are mutually exclusive. Only one may be enabled.";
        }
      ];

    users.users.mysql = {
      shell = "/run/current-system/sw/bin/bash";
      home = lib.mkForce "/srv/mysql";
      # ensure we can properly set things up first time
      createHome = true;
    };

    flyingcircus.passwordlessSudoRules = [
      # Service users may switch to the mysql system user
      {
        commands = [ "ALL" ];
        groups = [ "sudo-srv" "service" ];
        runAs = "mysql";
      }
    ];

    flyingcircus.passwordlessSudoPackages = [
      {
        commands = [ "bin/xtrabackup" ];
        package = xtraPackage;
        groups = [ "service" ];
      }
    ];

    systemd.tmpfiles.rules = [
      "d /var/log/mysql 0755 mysql service 90d"
      "f /var/log/mysql/mysql.slow 0640 mysql service -"
    ];

    # Note that this does not use platform defaults, by using priority 100.
    # postrotate command taken from https://www.percona.com/blog/2013/04/18/rotating-mysql-slow-logs-safely/
    services.logrotate.settings = {
      "/var/log/mysql/mysql.slow" = {
        priority = 100;
        rotate = 10;
        frequency = "weekly";
        maxsize = "2G";
        compress = true;
        create = "0640 mysql service";
        postrotate = ''
          ${package}/bin/mysql --defaults-extra-file=/root/.my.cnf -e \
                'select @@global.long_query_time into @lqt_save; set global long_query_time=2000; select sleep(2); FLUSH LOGS; select sleep(2); set global long_query_time=@lqt_save;'
        '';
        missingok = true;
      };
    };

    services.percona = {
      enable = true;
      inherit package rootPasswordFile;
      dataDir = "/srv/mysql";
      extraOptions =
        let
          charset = if (lib.versionAtLeast package.version "8.0")
                    then "utf8mb4"
                    else "utf8";
          collation = if (lib.versionAtLeast package.version "8.0")
                      then "utf8mb4_unicode_ci"
                      else "utf8_unicode_ci";
        in ''
        [mysqld]
        default-storage-engine  = innodb
        plugin-load-add         = auth_socket.so
        skip-external-locking
        skip-name-resolve
        max_allowed_packet         = 512M
        bulk_insert_buffer_size    = 128M
        tmp_table_size             = 512M
        max_heap_table_size        = 512M
        lower-case-table-names     = 0
        max_connect_errors         = 20
        default_storage_engine     = InnoDB
        table_definition_cache     = 512
        open_files_limit           = 65535
        sysdate-is-now             = ON
        sql_mode                   = NO_ENGINE_SUBSTITUTION

        ${
          if (lib.versionAtLeast package.version "8.0")
          then
          "binlog_expire_logs_seconds = ${toString (cfg.binlogExpireDays * 24 * 60 * 60)}"
          else
          "expire_logs_days = ${toString cfg.binlogExpireDays}"
        }
        log_slow_verbosity = 'full'
        slow_query_log = ON
        long_query_time = 0.1
        log_slow_slave_statements = ON
        slow_query_log_file = '/var/log/mysql/mysql.slow'
        log_slow_admin_statements = ON
        log_queries_not_using_indexes = ON
        log_throttle_queries_not_using_indexes = 5

        init-connect               = 'SET NAMES ${charset} COLLATE ${collation}'
        character-set-server       = ${charset}
        collation-server           = ${collation}
        character_set_server       = ${charset}
        collation_server           = ${collation}

        interactive_timeout        = 28800
        wait_timeout               = 28800
        connect_timeout            = 10

        ${ # versions before 8.0.13 don't support binding to multiple IPs
           # so we must bind to 0.0.0.0
          if (lib.versionAtLeast package.version "8.0")
          then
          "bind-address               = ${lib.concatStringsSep "," cfg.listenAddresses}"
          else
          "bind-address               = 0.0.0.0"
        }
        max_connections            = 1000
        thread_cache_size          = 128
        myisam-recover-options     = FORCE
        key_buffer_size            = 64M
        table_open_cache           = 1000
        # myisam-recover           = FORCE
        thread_cache_size          = 8

        ${# For 8.0 we still use native password because there are
          # too many non 8.0 client libs out there, which cannot
          # connect otherwise.
          lib.optionalString
          (lib.versionAtLeast package.version "8.0") ''
            default_authentication_plugin = mysql_native_password
            log_error_suppression_list = MY-013360
          ''}

        ${# Query cache is gone in 8.0
          # https://mysqlserverteam.com/mysql-8-0-retiring-support-for-the-query-cache/
          lib.optionalString
          (lib.versionOlder package.version "8.0") ''
            query_cache_type           = 1
            query_cache_min_res_unit   = 2k
            query_cache_size           = 80M
          ''}

        # * InnoDB
        innodb_buffer_pool_size         = ${toString (current_memory * 70 / 100)}M
        innodb_log_buffer_size          = 64M
        innodb_file_per_table           = 1
        innodb_read_io_threads          = ${toString (cores * 4)}
        innodb_write_io_threads         = ${toString (cores * 4)}
        # Percentage. Probably needs local tuning depending on the workload.
        innodb_change_buffer_max_size   = 50
        innodb_doublewrite              = 1
        innodb_log_file_size            = 512M
        innodb_log_files_in_group       = 4
        innodb_flush_method             = O_DSYNC
        innodb_open_files               = 800
        innodb_stats_on_metadata        = 0
        innodb_lock_wait_timeout        = 120

        [mysqldump]
        quick
        quote-names
        max_allowed_packet    = 512M

        [xtrabackup]
        target_dir                      = /opt/backup/xtrabackup
        compress-threads                = ${toString (cores * 2)}
        compress
        parallel            = 3

        [isamchk]
        key_buffer        = 16M

        # flyingcircus.roles.mysql.extraConfig
        ${cfg.extraConfig}

        # /etc/local/mysql/*
        ${localConfig}
      '';
    };

    flyingcircus.localConfigDirs.mysql = {
      dir = (toString localConfigPath);
      user = "mysql";
    };

    environment.etc."local/mysql/README.txt".text = ''
      MySQL / Percona (${package.name}) is running on this machine.

      You can find the password for the MySQL root user in the file `mysql.passwd`.
      Service users can read the password file.

      Config files from this directory (/etc/local/mysql) are included in the
      mysql configuration. To set custom options, add a `local.cnf`
      (or any other *.cnf) file here, and run `sudo fc-manage --build`.

      ATTENTION: Changes to *.cnf files in this directory will restart MySQL
      to activate the new configuration.

      You can change the password for the mysql root user in the file `mysql.passwd`.
      The MySQL service must be restarted to pick up the new password:
      `sudo systemctl restart mysql`

      For more information, see our documentation at
<<<<<<< HEAD
      ${fclib.roleDocUrl "mysql"}
=======
      https://doc.flyingcircus.io/roles/fc-21.05-production/mysql.html
>>>>>>> 8ef2500f
    '';

    systemd.services.fc-mysql-post-init = {
      description = "Prepare mysql for monitoring.";
      partOf = [ "mysql.service" ];
      requiredBy = [ "mysql.service" ];
      after = [ "mysql.service" ];
      path = [ package ];
      serviceConfig = {
        Type = "oneshot";
        RemainAfterExit = true;
      };

      script =
      let
        ensureUserAndDatabase = dbUser: systemUser:
          if (lib.versionAtLeast version "8.0") then ''
            CREATE USER IF NOT EXISTS ${dbUser}@localhost IDENTIFIED WITH auth_socket AS '${systemUser}';
            ALTER USER ${dbUser}@localhost IDENTIFIED WITH auth_socket AS '${systemUser}';
            CREATE DATABASE IF NOT EXISTS ${dbUser};
            GRANT SELECT ON ${dbUser}.* TO ${dbUser}@localhost;
          ''
          else ''
            CREATE DATABASE IF NOT EXISTS ${dbUser};
            GRANT SELECT ON ${dbUser}.* TO ${dbUser}@localhost IDENTIFIED WITH auth_socket AS '${systemUser}';
          '';
        mysqlCmd = sql: ''mysql --defaults-extra-file=/root/.my.cnf -e "${sql}"'';
      in ''
          # Wait until the MySQL server is available for use
          count=0
          running=0
          while [ $running -eq 0 ]
          do
              if [ $count -eq 60 ]
              then
                  echo "Tried 60 times, giving up..."
                  exit 1
              fi

              echo "No MySQL server contact after $count attempts. Waiting..."
              count=$((count+1))
              ${mysqlCmd "SELECT 'MySQL is working!'"} && running=1
              sleep 3
          done

          # Create user and database for monitoring, if they do not exist and set up socket auth.
          ${mysqlCmd (ensureUserAndDatabase "fc_sensu" "sensuclient")}
          ${mysqlCmd (ensureUserAndDatabase "fc_telegraf" "telegraf")}
        '';
    };

    services.udev.extraRules = ''
      # increase readahead for mysql
      SUBSYSTEM=="block", ACTION=="add|change", KERNEL=="vd[a-z]", ATTR{bdi/read_ahead_kb}="1024", ATTR{queue/read_ahead_kb}="1024"
    '';

    environment.systemPackages = with pkgs; [
      innotop
      xtraPackage
    ];

    flyingcircus.services = {
      sensu-client.checks = {
        mysql = {
          notification = "MySQL alive";
          command = mysqlCheck;
        };
      };

      telegraf.inputs = {
        mysql = [{
          servers = ["fc_telegraf@unix(/run/mysqld/mysqld.sock)/?tls=false"];
        }];
      };
    };
  })

  {
    flyingcircus.roles.statshost.prometheusMetricRelabel = [
      {
        source_labels = [ "__name__" "command" ];
        # Only if there is no command set.
        regex = "(mysql_commands)_(.+);$";
        replacement = "\${2}";
        target_label = "command";
      }
      {
        source_labels = [ "__name__" ];
        regex = "(mysql_commands)_(.+)";
        replacement = "\${1}_total";
        target_label = "__name__";
      }
      {
        source_labels = [ "__name__" ];
        regex = "(mysql_handler)_(.+)";
        replacement = "\${2}";
        target_label = "handler";
      }
      {
        source_labels = [ "__name__" ];
        regex = "(mysql_handler)_(.+)";
        replacement = "mysql_handlers_total";
        target_label = "__name__";
      }
      {
        source_labels = [ "__name__" ];
        regex = "(mysql_innodb_rows)_(.+)";
        replacement = "\${2}";
        target_label = "operation";
      }
      {
        source_labels = [ "__name__" ];
        regex = "(mysql_innodb_rows)_(.+)";
        replacement = "mysql_innodb_row_ops_total";
        target_label = "__name__";
      }
      {
        source_labels = [ "__name__" ];
        regex = "(mysql_innodb_buffer_pool_pages)_(.+)";
        replacement = "\${2}";
        target_label = "state";
      }
      {
        source_labels = [ "__name__" ];
        regex = "(mysql_innodb_buffer_pool_pages)_(.+)";
        replacement = "mysql_buffer_pool_pages";
        target_label = "__name__";
      }
    ];
  }
  ];
}<|MERGE_RESOLUTION|>--- conflicted
+++ resolved
@@ -323,11 +323,7 @@
       `sudo systemctl restart mysql`
 
       For more information, see our documentation at
-<<<<<<< HEAD
       ${fclib.roleDocUrl "mysql"}
-=======
-      https://doc.flyingcircus.io/roles/fc-21.05-production/mysql.html
->>>>>>> 8ef2500f
     '';
 
     systemd.services.fc-mysql-post-init = {

{ config, lib, pkgs, ... }:

with builtins;

let
  fclib = config.fclib;
  role = config.flyingcircus.roles.ceph_mon;
  enc = config.flyingcircus.enc;
  inherit (fclib.ceph) expandCamelCaseAttrs expandCamelCaseSection;

  mons = (sort lessThan (map (service: service.address) (fclib.findServices "ceph_mon-mon")));
  # We do not have service data during bootstrapping.
  first_mon = if mons == [ ] then "" else head (lib.splitString "." (head mons));

  cephPkgs = fclib.ceph.mkPkgs role.cephRelease;

  # default definitions for the mgr.* options:
  mgrEnabledModules = {
    # always_on_modules are not listed here
    nautilus = [
      "telemetry"
      "iostat"
    ];
  };
  mgrDisabledModules = {
    nautilus = [
      "restful"
    ];
  };
  defaultMonSettings = {
    # A value < 1 would generate health warnings despite the scrub deadlines still being
    # below their max limit
    monWarnPgNotScrubbedRatio = 1;
    monWarnPgNotDeepScrubbedRatio = 1;
    monOsdNearfullRatio = 0.85;
    monOsdFullRatio = 0.95;
  };
  perMonSettings = mon:
  let
    id = head (lib.splitString "." mon.address);
    # we have always been using the default mon ports, so there is no need
    # to explicitly specify a port
    addr = toString (head (filter fclib.isIp4 mon.ips));
  in
  { "mon.${id}" = {
    host = id;
    publicAddr = addr;
  };};
  defaultMgrSettings = {
    mgrInitialModules = lib.concatStringsSep " " mgrEnabledModules.${role.cephRelease};
  };
in
{
  options = {
    flyingcircus.roles.ceph_mon = {
      enable = lib.mkEnableOption "CEPH Monitor";
      supportsContainers = fclib.mkDisableDevhostSupport;

      primary = lib.mkOption {
        defaultText = "false";
        default = (first_mon == config.networking.hostName);
        description = "Primary monitors take over additional maintenance tasks.";
        type = lib.types.bool;
      };

      config = lib.mkOption {
        type = lib.types.lines;
<<<<<<< HEAD
        defaultText = "";
        default = (lib.concatMapStringsSep "\n" (mon:
          let id = head (lib.splitString "." mon.address);
              addr = "${head (filter fclib.isIp4 mon.ips)}:${mon_port}";
          in ''
          [mon.${id}]
          host = ${id}
          mon addr = ${addr}
          public addr = ${addr}
        '') (fclib.findServices "ceph_mon-mon"));
=======
        default = "";
>>>>>>> 8ef2500f
        description = ''
          Contents of the Ceph config file for MONs.
        '';
      };
      extraSettings = lib.mkOption {
        type = with lib.types; attrsOf (oneOf [ str int float bool ]);
        default = {};   # defaults are provided in the config section with a lower priority
        description = ''
          mon config of the Ceph config file.
          Can override existing default setting values. Configuration keys like `mon osd full ratio`''
          + '' can alternatively be written in camelCase as `monOsdFullRatio`.
        '';
      };

      cephRelease = fclib.ceph.releaseOption // {
        description = "Codename of the Ceph release series used for the the mon package.";
      };

      mgr = {
        enabledModules = lib.mkOption {
          type = with lib.types; listOf str;
          default = mgrEnabledModules."${role.cephRelease}";
          description = "Modules to be explicitly activated via this config,"
            + " always_on modules do not need to be listed here.";
        };
        disabledModules = lib.mkOption {
          type = with lib.types; listOf str;
          default = mgrDisabledModules."${role.cephRelease}";
          description = ''
            Modules that are ensured to be disabled at each mgr start. All other
            modules might be imperatively enabled in the cluster and stay enabled.
            Note that `always_on` modules cannot be disabled so far
          '';
        };
      };
    };
  };

  config = lib.mkMerge [
    (lib.mkIf role.enable {
      assertions = [
        {
          assertion = (
            ( role.extraSettings != {}
            || config.flyingcircus.services.ceph.extraSettings != {}
            || config.flyingcircus.services.ceph.client.extraSettings != {}
            ) -> role.config == "");
          message = "Mixing the configuration styles (extra)Config and (extra)Settings is unsupported, please use either plaintext config or structured settings for ceph.";
        }
      ];
      flyingcircus.services.ceph = {
        fc-ceph.settings = let
          monSettings =  {
            release = role.cephRelease;
            path = cephPkgs.fc-ceph-path;
          };
        in {
          # fc-ceph monitor components
          Monitor = monSettings;
          Manager = monSettings;
          # use the same ceph release for KeyManager, as authentication is significantly
          # coordinated by mons
          KeyManager = monSettings;
          };

        server = {
          enable = true;
          cephRelease = role.cephRelease;
        };
      };

      systemd.services.fc-ceph-mon = rec {
        enable = ! config.flyingcircus.services.ceph.server.passive;

        description = "Local Ceph Mon (via fc-ceph)";
        wantedBy = [ "multi-user.target" ];
        wants = [ fclib.network.sto.addressUnit ];
        after = wants;

        restartTriggers = [
          config.environment.etc."ceph/ceph.conf".source
          cephPkgs.ceph
        ];

        environment = {
          PYTHONUNBUFFERED = "1";
        };

        serviceConfig = {
          Type = "simple";
          ExecStart = " ${cephPkgs.fc-ceph}/bin/fc-ceph mon activate --as-systemd-unit";
          # try to restart after 5s for 6 attempts, afterwards wait for a minute between attempts
          Restart = "always";
          RestartSec = "5s";
          RestartSteps = 6;
          RestartMaxDelaySec = "1min";
        };
      };

      flyingcircus.passwordlessSudoPackages = [
        {
<<<<<<< HEAD
          commands = [ "bin/check_ceph" ];
          package = pkgs.fc.check-ceph;
=======
          commands = [
            "${cephPkgs.fc-check-ceph}/bin/check_ceph"
            "${cephPkgs.fc-check-ceph}/bin/check_snapshot_restore_fill"
          ];
>>>>>>> 8ef2500f
          groups = [ "sensuclient" ];
        }
      ];

      environment.systemPackages = [ cephPkgs.fc-check-ceph ];

      systemd.services.fc-ceph-load-vm-images = {
        description = "Load new VM base images";
        serviceConfig.Type = "oneshot";
        script = "${cephPkgs.fc-ceph}/bin/fc-ceph maintenance load-vm-images";
        environment = {
          PYTHONUNBUFFERED = "1";
        };
      };

      systemd.services.fc-ceph-purge-old-snapshots = {
        description = "Purge old snapshots";
        serviceConfig.Type = "oneshot";
        script = "${cephPkgs.fc-ceph}/bin/fc-ceph maintenance purge-old-snapshots";
        environment = {
          PYTHONUNBUFFERED = "1";
        };
      };

      systemd.services.fc-ceph-clean-deleted-vms = {
        description = "Purge old snapshots";
        serviceConfig.Type = "oneshot";
        script = "${cephPkgs.fc-ceph}/bin/fc-ceph maintenance clean-deleted-vms";
        environment = {
          PYTHONUNBUFFERED = "1";
        };
      };

      systemd.services.fc-ceph-mon-update-client-keys = {
        description = "Update client keys and authorization in the monitor database.";
        serviceConfig.Type = "oneshot";
        script = "${cephPkgs.fc-ceph}/bin/fc-ceph keys mon-update-client-keys";
        environment = {
          PYTHONUNBUFFERED = "1";
        };
      };

      systemd.services.fc-ceph-mgr = rec {
        enable = ! config.flyingcircus.services.ceph.server.passive;

        description = "Local Ceph MGR (via fc-ceph)";
        wantedBy = [ "multi-user.target" ];
        wants = [ fclib.network.sto.addressUnit ];
        after = wants;

        restartTriggers = [
          config.environment.etc."ceph/ceph.conf".source
          cephPkgs.ceph
        ];

        environment = {
          PYTHONUNBUFFERED = "1";
        };

        # imperatively ensure mgr modules
        preStart = lib.concatStringsSep "\n" (
          lib.forEach mgrEnabledModules.${role.cephRelease} (mod: "${cephPkgs.ceph}/bin/ceph mgr module enable ${mod} --force")
          ++
          lib.forEach mgrDisabledModules.${role.cephRelease} (mod: "${cephPkgs.ceph}/bin/ceph mgr module disable ${mod}")
        );

        serviceConfig = {
          Type = "simple";
          ExecStart = " ${cephPkgs.fc-ceph}/bin/fc-ceph mgr activate --as-systemd-unit";
          # try to restart after 5s for 6 attempts, afterwards wait for a minute between attempts
          Restart = "always";
          RestartSec = "5s";
          RestartSteps = 6;
          RestartMaxDelaySec = "1min";
        };
      };

      flyingcircus.services.sensu-client.checks = let
          # check config generated directly from our platform settings
          configtoml = (pkgs.formats.toml {}).generate "config.toml" {
            thresholds = {
              # use canonical, non-camelCase form of ceph settings
              nearfull = config.flyingcircus.services.ceph.allMergedSettings.mon."mon osd nearfull ratio";
              full = config.flyingcircus.services.ceph.allMergedSettings.mon."mon osd full ratio";
            };
            ceph_roots = config.flyingcircus.services.ceph.server.crushroot_to_rbdpool_mapping;
          };
        in {
          ceph_snapshot_restore_fill = {
            notification = "The Ceph cluster might not have enough space for restoring "
              + "the largest RBD snapshot. (does not consider sparse allocation)";
            command = "sudo ${cephPkgs.fc-check-ceph}/bin/check_snapshot_restore_fill ${configtoml}";
            interval = 600;
          };
          ceph = {
            notification = "Ceph cluster is unhealthy";
            command = "sudo ${cephPkgs.fc-check-ceph}/bin/check_ceph -v -R 200 -A 300";
            interval = 60;
          };
        };

    })
    (lib.mkIf (role.enable && role.config == "") {
      flyingcircus.services.ceph.extraSettingsSections = lib.recursiveUpdate
      { mon = expandCamelCaseAttrs defaultMonSettings; }
      (lib.recursiveUpdate
        (expandCamelCaseSection (lib.foldr (attr: acc: acc // attr) { } (map perMonSettings (fclib.findServices "ceph_mon-mon"))))
        (lib.recursiveUpdate
          { mon = expandCamelCaseAttrs role.extraSettings; }
          { mon = expandCamelCaseAttrs defaultMgrSettings; }
        )
      );
    })

    (lib.mkIf (role.enable && role.config != "") {
      environment.etc."ceph/ceph.conf".text = lib.mkAfter role.config;
    })
    (lib.mkIf (role.enable && role.primary) {

      systemd.timers.fc-ceph-load-vm-images = {
        enable = ! config.flyingcircus.services.ceph.server.passive;

        description = "Timer for loading new VM base images";
        wantedBy = [ "timers.target" ];
        timerConfig = {
          OnBootSec = "10m";
          OnUnitActiveSec = "10m";
        };
      };

      systemd.timers.fc-ceph-purge-old-snapshots = {
        enable = ! config.flyingcircus.services.ceph.server.passive;

        description = "Timer for cleaning old snapshots";
        wantedBy = [ "timers.target" ];
        timerConfig = {
          OnBootSec = "1h";
          OnUnitActiveSec = "3h";
        };
      };

      systemd.timers.fc-ceph-clean-deleted-vms = {
        enable = ! config.flyingcircus.services.ceph.server.passive;

        description = "Timer for cleaning deleted VM disks";
        wantedBy = [ "timers.target" ];
        timerConfig = {
          OnBootSec = "1h";
          OnUnitActiveSec = "3h";
        };
      };

      systemd.timers.fc-ceph-mon-update-client-keys = {
        enable = ! config.flyingcircus.services.ceph.server.passive;

        description = "Timer for updating client keys and authorization in the monitor database.";
        wantedBy = [ "timers.target" ];
        timerConfig = {
          OnBootSec = "5m";
          OnUnitActiveSec = "10m";
        };
      };

    })
  ];

}<|MERGE_RESOLUTION|>--- conflicted
+++ resolved
@@ -65,20 +65,7 @@
 
       config = lib.mkOption {
         type = lib.types.lines;
-<<<<<<< HEAD
-        defaultText = "";
-        default = (lib.concatMapStringsSep "\n" (mon:
-          let id = head (lib.splitString "." mon.address);
-              addr = "${head (filter fclib.isIp4 mon.ips)}:${mon_port}";
-          in ''
-          [mon.${id}]
-          host = ${id}
-          mon addr = ${addr}
-          public addr = ${addr}
-        '') (fclib.findServices "ceph_mon-mon"));
-=======
         default = "";
->>>>>>> 8ef2500f
         description = ''
           Contents of the Ceph config file for MONs.
         '';
@@ -180,15 +167,11 @@
 
       flyingcircus.passwordlessSudoPackages = [
         {
-<<<<<<< HEAD
-          commands = [ "bin/check_ceph" ];
+          commands = [
+            "bin/check_ceph"
+            "bin/check_snapshot_restore_fill"
+          ];
           package = pkgs.fc.check-ceph;
-=======
-          commands = [
-            "${cephPkgs.fc-check-ceph}/bin/check_ceph"
-            "${cephPkgs.fc-check-ceph}/bin/check_snapshot_restore_fill"
-          ];
->>>>>>> 8ef2500f
           groups = [ "sensuclient" ];
         }
       ];

--- conflicted
+++ resolved
@@ -36,11 +36,7 @@
     ./postgresql.nix
     ./rabbitmq.nix
     ./redis.nix
-<<<<<<< HEAD
-=======
     ./router
-    ./sensuserver.nix
->>>>>>> 8ef2500f
     ./servicecheck.nix
     ./slurm
     ./statshost

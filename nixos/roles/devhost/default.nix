--- conflicted
+++ resolved
@@ -2,20 +2,11 @@
 
 let
   cfg = config.flyingcircus.roles.devhost;
-<<<<<<< HEAD
-  fclib = config.fclib;
-in
-{
-  imports = [
-    ./container.nix
-    ./vm.nix
-=======
 in
 {
   imports = [
     ./vm.nix
     (lib.mkRemovedOptionModule [ "flyingcircus" "roles" "devhost" "cleanupContainers" ] "Automatic cleanup of VMs is not supported right now.")
->>>>>>> 8ef2500f
   ];
 
   options = {
@@ -27,11 +18,6 @@
         type = lib.types.enum [ "vm" "container" ];
         default = "container";
       };
-<<<<<<< HEAD
-
-      supportsContainers = fclib.mkDisableContainerSupport;
-=======
->>>>>>> 8ef2500f
 
       enableAliasProxy = lib.mkOption {
         description = "Enable HTTPS-Proxy for containers and their aliases.";
@@ -49,15 +35,12 @@
 
   config = lib.mkMerge [
     (lib.mkIf cfg.enable {
-<<<<<<< HEAD
-=======
       assertions = [
         {
           assertion = cfg.virtualisationType != "container";
           message = "Container-type virtualisation is deprecated. Only VM is supported now.";
         }
       ];
->>>>>>> 8ef2500f
 
       flyingcircus.roles.webgateway.enable = true;
 

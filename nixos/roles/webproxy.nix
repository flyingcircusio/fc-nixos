--- conflicted
+++ resolved
@@ -17,13 +17,8 @@
 {
   options = with lib; {
     flyingcircus.roles.webproxy = {
-<<<<<<< HEAD
       enable = mkEnableOption "Flying Circus Varnish server role";
-      supportsContainers = fclib.mkEnableContainerSupport;
-=======
-      enable = mkEnableOption "Flying Circus varnish server role";
       supportsContainers = fclib.mkEnableDevhostSupport;
->>>>>>> 8ef2500f
 
       mallocMemoryPercentage = mkOption {
         type = types.int;

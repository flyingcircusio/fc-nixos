--- conflicted
+++ resolved
@@ -34,13 +34,8 @@
   options = {
     flyingcircus.roles.external_net = {
 
-<<<<<<< HEAD
       enable = lib.mkEnableOption "fcio external_net role";
-      supportsContainers = fclib.mkDisableContainerSupport;
-=======
-      enable = lib.mkEnableOption { };
       supportsContainers = fclib.mkDisableDevhostSupport;
->>>>>>> 8ef2500f
 
       vxlan4 = lib.mkOption {
         type = lib.types.str;

--- conflicted
+++ resolved
@@ -45,8 +45,7 @@
 
         This exports /srv/nfs/shared.
       '';
-<<<<<<< HEAD
-      supportsContainers = fclib.mkEnableContainerSupport;
+      supportsContainers = fclib.mkEnableDevhostSupport;
       clientFlags = lib.mkOption {
           default = ["rw" "sync" "root_squash" "no_subtree_check"];
           type = with types; listOf str;
@@ -55,9 +54,6 @@
           '';
         };
 
-=======
-      supportsContainers = fclib.mkEnableDevhostSupport;
->>>>>>> 8ef2500f
     };
   };
 

--- conflicted
+++ resolved
@@ -18,15 +18,8 @@
   imports = with lib; [
     ./ceph/client.nix
     ./ceph/server.nix
-<<<<<<< HEAD
     ./consul.nix
     ./ferretdb.nix
-=======
-    ./collectdproxy.nix
-    ./consul
-    ./gitlab
-    ./graylog
->>>>>>> 8ef2500f
     ./haproxy
     ./jitsi/jibri.nix
     ./jitsi/jicofo.nix

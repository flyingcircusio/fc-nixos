--- conflicted
+++ resolved
@@ -236,14 +236,12 @@
         vmailUserName = "vmail";
       };
 
-<<<<<<< HEAD
       flyingcircus.agent.userscan-ignore-users = [ "vmail" ];
-=======
+
       # See https://gitlab.com/simple-nixos-mailserver/nixos-mailserver/-/issues/289
       systemd.services.postfix.restartTriggers = [ config.mailserver.localDnsResolver  ];
       systemd.services.rspamd.restartTriggers = [ config.mailserver.localDnsResolver ];
       systemd.services.opendkim.restartTriggers = [ config.mailserver.localDnsResolver ];
->>>>>>> e4b5a68b
 
       services.dovecot2.extraConfig = ''
         passdb {

{ config, lib, pkgs, ... }:

with builtins;

let
  fclib = config.fclib;
  enc = config.flyingcircus.enc;

  ceph_sudo = pkgs.writeScriptBin "ceph-sudo" ''
    #! ${pkgs.stdenv.shell} -e
    exec /run/wrappers/bin/sudo ${cephPkgs.ceph}/bin/ceph "$@"
  '';

  cfg = config.flyingcircus.services.ceph.server;

  cephPkgs = fclib.ceph.mkPkgs cfg.cephRelease;

in
{
  options = {
    flyingcircus.services.ceph.server = {
      enable = lib.mkEnableOption "Generic CEPH server configuration";
      cephRelease = lib.mkOption {
        type = fclib.ceph.highestCephReleaseType;
        description = "Ceph release series that the main package belongs to. "
          + "This option behaves special in a way that, if defined multiple times, the latest release name will be chosen."
          + "Explicitly has no default but needs to be defined by roles or manual config.";
      };
      crushroot_to_rbdpool_mapping = lib.mkOption {
        default = config.flyingcircus.static.ceph.crushroot_to_rbdpool_mapping;
        type = let t = lib.types; in t.attrsOf (t.listOf t.str);
        description = ''
          Mapping of which rbd pools are operated under which crush root.
          Currently only used by the check_snapshot_restore_fill check.
          Background: We operate our rbd.hdd and rbd.ssd pools under different Ceph crush
          roots to map them to disjoint sets of certain disks.'';
      };

      passive = lib.mkEnableOption "Setup all configuration but disable any daemon units.";
    };
  };

  config = lib.mkIf cfg.enable {

    environment.variables.CEPH_ARGS = fclib.mkPlatformOverride "";

    flyingcircus.services.ceph.client = {
      enable = true;
      # set same ceph package to avoid conflicts
      cephRelease = cfg.cephRelease;
    };

    flyingcircus.agent.maintenance.ceph = {
      enter = "${cephPkgs.fc-ceph}/bin/fc-ceph maintenance enter";
      leave = "${cephPkgs.fc-ceph}/bin/fc-ceph maintenance leave";
    };

    # We used to create the admin key directory from the ENC. However,
    # this causes the file to become world readable on Ceph servers.

    flyingcircus.activationScripts.ceph-admin-key = ''
      # Only allow root to read/write this file
      umask 066
      echo -e "[client.admin]\nkey = $(${pkgs.jq}/bin/jq -r  '.parameters.secrets."ceph/admin_key"' /etc/nixos/enc.json)" > /etc/ceph/ceph.client.admin.keyring
    '';

    systemd.tmpfiles.rules = [
      "d /srv/ceph 0755"
    ];

    flyingcircus.services.sensu-client.expectedConnections = {
      warning = 30000;
      critical = 50000;
    };

    services.logrotate.extraConfig = ''
      /var/log/ceph/ceph.log
      /var/log/ceph/ceph.audit.log
      /var/log/ceph/ceph-mon.*.log
      /var/log/ceph/ceph-osd.*.log
      {
          rotate 30
          create 0644 root adm
          prerotate
              for dmn in $(cd /run/ceph && ls ceph-*.asok 2>/dev/null); do
                  echo "Flushing log for $dmn"
                  ${cephPkgs.ceph}/bin/ceph --admin-daemon /run/ceph/''${dmn} log flush || true
              done
          endscript
          postrotate
              for dmn in $(cd /run/ceph && ls ceph-*.asok 2>/dev/null); do
                  echo "Reopening log for $dmn"
                  ${cephPkgs.ceph}/bin/ceph --admin-daemon /run/ceph/''${dmn} log reopen || true
              done
          endscript
      }
    '';

    services.telegraf.extraConfig.inputs.ceph = [
      { ceph_binary = "${ceph_sudo}/bin/ceph-sudo"; }
    ];

    flyingcircus.passwordlessSudoPackages = [
      {
<<<<<<< HEAD
        commands = [ "bin/ceph" ];
        package = pkgs.ceph;
=======
        commands = [ "${cephPkgs.ceph}/bin/ceph" ];
>>>>>>> 8ef2500f
        users = [ "telegraf" ];
      }
    ];

    flyingcircus.services.ceph.fc-ceph = {
      enable = true;
      package = cephPkgs.fc-ceph;
    };
    environment.systemPackages = with pkgs; [
      fc.blockdev

      # tools like radosgw-admin and crushtool are only included in the full ceph package, but are necessary admin tools
      cephPkgs.ceph
    ];

    systemd.services.fc-blockdev = {
      description = "Tune blockdevice settings.";
      serviceConfig.Type = "oneshot";
      serviceConfig.RemainAfterExit = true;
      wantedBy = [ "basic.target" ];
      script = ''
        ${pkgs.fc.blockdev}/bin/fc-blockdev -a -v
      '';
      environment = {
        PYTHONUNBUFFERED = "1";
      };

      # workaround for properly getting rid of the RequiredBy = fc-ceph-osd@…
      # done in 8ab330b2d48dc88a5b9698d191b75e0086fdcc0d without stopping these
      # dependant units one last time at switch-to-configuration time based on
      # the *previous* unit state. This *restarts* fc-blockdev already with its
      # current dependency declarations.
      #
      # The main purpose of this is to manage the transition from before the
      # mentioned commit, this *may* be removed in the future at some point again.
      stopIfChanged = false;  # do a restart with the new unit file instead of stop-start
    };

    boot.kernel.sysctl = {
      "fs.aio-max-nr" = "262144";
      "fs.xfs.xfssyncd_centisecs" = "720000";

      "vm.dirty_background_ratio" = "10";
      "vm.dirty_ratio" = "40";
      "vm.max_map_count" = "524288";

      "kernel.pid_max" = "999999";
      "kernel.threads-max" = "999999";
    };
  };
}<|MERGE_RESOLUTION|>--- conflicted
+++ resolved
@@ -102,12 +102,8 @@
 
     flyingcircus.passwordlessSudoPackages = [
       {
-<<<<<<< HEAD
         commands = [ "bin/ceph" ];
-        package = pkgs.ceph;
-=======
-        commands = [ "${cephPkgs.ceph}/bin/ceph" ];
->>>>>>> 8ef2500f
+        package = cephPkgs.ceph;
         users = [ "telegraf" ];
       }
     ];

--- conflicted
+++ resolved
@@ -17,41 +17,8 @@
 
   cephPkgs = fclib.ceph.mkPkgs cfg.client.cephRelease;
 
-<<<<<<< HEAD
-    flyingcircus.services.ceph = {
-      config = lib.mkOption {
-        type = lib.types.lines;
-        defaultText = ''
-          [global]
-          pid file = /run/ceph/$type-$id.pid
-          admin socket = /run/ceph/$cluster-$name.asok
-          # Needs to correspond with daemon startup ulimit
-          max open files = 262144
-          osd pool default min size = 2
-          osd pool default size = 3
-          osd pool default pg num = 64
-          osd pool default pgp num = 64
-          setuser match path = /srv/ceph/$type/ceph-$id
-          debug filestore = 4
-          debug mon = 4
-          debug osd = 4
-          debug journal = 4
-          debug throttle = 4
-          mon compact on start = true     # Keep leveldb small
-          mon osd down out interval = 900  # Allow 15 min for reboots to happen without backfilling.
-          mon osd nearfull ratio = .9
-          mon data = /srv/ceph/mon/$cluster-$id
-          mon osd allow primary affinity = true
-          mon pg warn max per osd = 3000
-          mon pg warn max object skew = 20
-        '';
-        default = ''
-          [global]
-          fsid = ${fs_id}
-=======
   defaultGlobalSettings = {
     fsid = fs_id;
->>>>>>> 8ef2500f
 
     publicNetwork = public_network;
 

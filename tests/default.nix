--- conflicted
+++ resolved
@@ -31,21 +31,8 @@
     matomo;
 
   antivirus = callTest ./antivirus.nix {};
-<<<<<<< HEAD
   # XXX: wrong result
   #audit = callTest ./audit.nix {};
-  backyserver = callTest ./backyserver.nix {};
-  channel = callTest ./channel.nix {};
-  # XXX: ceph build failure
-  # ceph = callTest ./ceph.nix {};
-  coturn = callTest ./coturn.nix {};
-  devhost = callTest ./devhost.nix {};
-  docker = callTest ./docker.nix {};
-  elasticsearch6 = callSubTests ./elasticsearch.nix { version = "6"; };
-  elasticsearch7 = callSubTests ./elasticsearch.nix { version = "7"; };
-  fcagent = callSubTests ./fcagent.nix {};
-=======
-  audit = callTest ./audit.nix {};
   backyserver_ceph-jewel = callTest ./backyserver.nix { clientCephRelease = "jewel"; };
   backyserver_ceph-luminous = callTest ./backyserver.nix { clientCephRelease = "luminous"; };
   channel = callTest ./channel.nix {};
@@ -54,10 +41,9 @@
   coturn = callTest ./coturn.nix {};
   devhost = callTest ./devhost.nix {};
   docker = callTest ./docker.nix {};
-  elasticsearch6 = callTest ./elasticsearch.nix { version = "6"; };
-  elasticsearch7 = callTest ./elasticsearch.nix { version = "7"; };
-  fcagent = callTest ./fcagent.nix {};
->>>>>>> 1062bc5e
+  elasticsearch6 = callSubTests ./elasticsearch.nix { version = "6"; };
+  elasticsearch7 = callSubTests ./elasticsearch.nix { version = "7"; };
+  fcagent = callSubTests ./fcagent.nix {};
   ffmpeg = callTest ./ffmpeg.nix {};
   filebeat = callTest ./filebeat.nix {};
   garbagecollect = callTest ./garbagecollect.nix {};
@@ -74,7 +60,6 @@
   # test with already upgraded ceph server, but client tooling remaining at jewel
   kvm_host_ceph-luminous-jewel = callTest ./kvm_host_ceph-luminous.nix {clientCephRelease = "jewel";};
 
-<<<<<<< HEAD
   lampVm = callTest ./lamp/vm-test.nix { };
   lampVm80 = callTest ./lamp/vm-test.nix { version = "lamp_php80"; };
   # XXX: fails at the tideways check since 9d6bb722c1527a154726a4458ad7d5a865d7eea7
@@ -86,23 +71,6 @@
   # lampPackage = callTest ./lamp/package-test.nix { };
   lampPackage80 = callTest ./lamp/package-test.nix { version = "lamp_php80"; };
   lampPackage81 = callTest ./lamp/package-test.nix { version = "lamp_php81"; };
-=======
-  lamp = callTest ./lamp.nix { };
-  lamp56 = callTest ./lamp.nix { version = "lamp_php56"; };
-  lamp56_fpm = callTest ./lamp.nix { version = "lamp_php56"; fpm = true; };
-  lamp72 = callTest ./lamp.nix { version = "lamp_php72"; };
-  lamp72_fpm = callTest ./lamp.nix { version = "lamp_php72"; fpm = true; };
-  lamp73 = callTest ./lamp.nix { version = "lamp_php73"; };
-  lamp73_tideways = callTest ./lamp.nix { version = "lamp_php73"; tideways = "1234"; };
-  lamp73_fpm = callTest ./lamp.nix { version = "lamp_php73"; fpm = true; };
-  lamp73_tideways_fpm = callTest ./lamp.nix { version = "lamp_php73"; tideways = "1234"; fpm = true; };
-  lamp74 = callTest ./lamp.nix { version = "lamp_php74"; };
-  lamp74_tideways = callTest ./lamp.nix { version = "lamp_php74"; tideways = "1234"; };
-  lamp74_fpm = callTest ./lamp.nix { version = "lamp_php74"; fpm = true; };
-  lamp74_tideways_fpm = callTest ./lamp.nix { version = "lamp_php74"; tideways = "1234"; fpm = true; };
-  lamp80_fpm = callTest ./lamp.nix { version = "lamp_php80"; fpm = true; };
-  lamp80_tideways_fpm = callTest ./lamp.nix { version = "lamp_php80"; tideways = "1234"; fpm = true; };
->>>>>>> 1062bc5e
 
   locale = callTest ./locale.nix {};
   loghost = callTest ./loghost.nix {};

import ../make-test-python.nix ({ pkgs, ... }:
let
  router =
    { config, pkgs, ... }:
    with pkgs.lib; {
      imports = [ ../../nixos ../../nixos/roles ];

      environment.systemPackages = with pkgs; [ iptables curl ];
      virtualisation.vlans = [ 2 3 6 ];  # fe srv tr
      boot.kernel.sysctl."net.ipv6.conf.all.forwarding" = true;

      flyingcircus.enc.parameters.interfaces = encInterfaces "1";
    };

  encInterfaces = id: {
    fe = {  # VLAN 2
      mac = "52:54:00:12:02:0${id}";
      bridged = false;
      networks = {
        "10.51.2.0/24" = [ "10.51.2.1${id}" "10.51.2.2${id}" ];
        "2001:db8:2::/64" = [ "2001:db8:2::1${id}" "2001:db8:2::2${id}" ];
      };
      gateways = {
        "10.51.2.0/24" = "10.51.2.1";
        "2001:db8:2::/64" = "2001:db8:2::1";
      };
      nics = [
        {"mac" = "52:54:00:12:02:0${id}";
         "external_label" = "fenic${id}"; }
      ];

    };
    srv = {  # VLAN 3
      mac = "52:54:00:12:03:0${id}";
      bridged = false;
      networks = {
        "10.51.3.0/24" = [ "10.51.3.1${id}" "10.51.3.2${id}" ];
        "2001:db8:3::/64" = [ "2001:db8:3::1${id}" "2001:db8:3::2${id}" ];
      };
      gateways = {
        "10.51.3.0/24" = "10.51.3.1";
        "2001:db8:3::/64" = "2001:db8:3::1";
      };
      nics = [
        {"mac" = "52:54:00:12:03:0${id}";
         "external_label" = "srvnic${id}"; }
      ];
    };
  };

in {
  name = "network";
  testCases = {

    loopback = {
      name = "loopback";
      nodes.machine = {
          imports = [ ../../nixos ../../nixos/roles ];
      };
      testScript = ''
        machine.wait_for_unit("network.target")
        machine.succeed("ip addr show lo | grep -q 'inet 127.0.0.1/8 '")
        machine.succeed("ip addr show lo | grep -q 'inet6 ::1/128 '")
      '';
    };

    wireguard = {
      name = "wireguard";
      nodes.machine = {
        imports = [ ../../nixos ../../nixos/roles ];
      };
      testScript = ''
        machine.wait_for_unit("network.target")

        machine.succeed("cat /var/lib/wireguard/privatekey")
        machine.succeed("cat /var/lib/wireguard/publickey")
        machine.succeed("wg")

        print(machine.execute("mount")[1])

        pubkey_acl = machine.execute("getfacl /var/lib/wireguard/publickey")[1]
        assert (pubkey_acl == """\
        # file: var/lib/wireguard/publickey
        # owner: root
        # group: service
        user::rw-
        group::r--
        group:sudo-srv:r--
        mask::r--
        other::---

        """), pubkey_acl

        privkey_acl = machine.execute("getfacl /var/lib/wireguard/privatekey")[1]
        assert (privkey_acl == """\
        # file: var/lib/wireguard/privatekey
        # owner: root
        # group: root
        user::rw-
        group::---
        other::---

        """), privkey_acl
      '';
    };


    name-resolution = {
      nodes.machine =
        { pkgs, ... }:
        {
          imports = [ ../../nixos ../../nixos/roles ];
<<<<<<< HEAD
          virtualisation.interfaces = {
            ethfe = { vlan = 1; };
            ethsrv = { vlan = 2; };
          };
=======
          virtualisation.vlans = [ 2 3 ];
>>>>>>> 8ef2500f
          flyingcircus.enc.parameters.interfaces = encInterfaces "1";
          flyingcircus.encAddresses = [
            {
              name = "machine";
              ip = "10.51.3.11";
            }
            {
              name = "other";
              ip = "10.51.3.12";
            }
          ];

          networking.domain = "fcio.net";
        };

      testScript = let
        gethostbyname = pkgs.writeScript "gethostbyname.py" ''
          #!${pkgs.python3}/bin/python
          import socket
          import sys
          print(socket.gethostbyname(sys.argv[1]), end="")
        '';
      in ''
        machine.wait_for_unit("network.target")
        with subtest("'machine' should resolve to own srv address"):
          ip = machine.succeed("${gethostbyname} machine")
          assert ip == "10.51.3.11", f"resolved to {ip}"

        with subtest("'machine.fcio.net' should resolve to own srv address"):
          ip = machine.succeed("${gethostbyname} machine.fcio.net")
          assert ip == "10.51.3.11", f"resolved to {ip}"

        with subtest("'other' should resolve to foreign srv address"):
          ip = machine.succeed("${gethostbyname} other")
          assert ip == "10.51.3.12", f"resolved to {ip}"

        with subtest("'other.fcio.net' should resolve to foreign srv address"):
          ip = machine.succeed("${gethostbyname} other.fcio.net")
          assert ip == "10.51.3.12", f"resolved to {ip}"
      '';
    };

    ping-vlans = {
      name = "ping-vlans";
      # n1/n2 to ensure ordering.
      nodes.n1_router = router; # id 1
      nodes.n2_client =
        { ... }:
        {
          imports = [ ../../nixos ../../nixos/roles ];
<<<<<<< HEAD
          virtualisation.interfaces = {
            ethfe = { vlan = 1; };
            ethsrv = { vlan = 2; };
          };
          flyingcircus.enc.parameters.interfaces = encInterfaces "1";
=======
          virtualisation.vlans = [ 2 3 ];
          flyingcircus.enc.parameters.interfaces = encInterfaces "2";
>>>>>>> 8ef2500f
        };
      testScript = ''
        start_all()
        n2_client.wait_for_unit("network-online.target")
        n1_router.wait_for_unit("network-online.target")

        print("\n* n1_router network overview\n")
        print(n1_router.succeed("ip a"))
        print("\n* n2_client network overview\n")
        print(n2_client.succeed("ip a"))
        # ipv6 needs more time, wait until self-ping works
        n1_router.wait_until_succeeds("ping -c1 2001:db8:2::11")
        n2_client.wait_until_succeeds("ping -c1 2001:db8:2::12")

        with subtest("ping fe"):
          n2_client.succeed("ping -I ethfe -c1 10.51.2.11")
          n2_client.succeed("ping -I ethfe -c1 2001:db8:2::11")
          n1_router.succeed("ping -c1 10.51.2.12")
          n1_router.succeed("ping -c1 10.51.2.22")
          n1_router.succeed("ping -c1 2001:db8:2::12")
          n1_router.succeed("ping -c1 2001:db8:2::22")

        with subtest("ping srv"):
          n2_client.succeed("ping -I ethsrv -c1 10.51.3.11")
          n2_client.succeed("ping -I ethsrv -c1 2001:db8:3::11")
          n1_router.succeed("ping -c1 10.51.3.12")
          n1_router.succeed("ping -c1 10.51.3.22")
          n1_router.succeed("ping -c1 2001:db8:3::12")
          n1_router.succeed("ping -c1 2001:db8:3::22")

        with subtest("ping default gateway"):
          n2_client.succeed("ping -c1 10.51.2.11")
          n2_client.succeed("ping -c1 2001:db8:2::11")
          n2_client.succeed("ping -c1 10.51.3.11")
          n2_client.succeed("ping -c1 2001:db8:3::11")
      '';
    };

    routes = {
      name = "routes";
      nodes.machine1 =
        { pkgs, ... }:
        {
          imports = [ ../../nixos ../../nixos/roles ];
<<<<<<< HEAD
          virtualisation.interfaces.ethsrv.vlan = 2;
=======
          virtualisation.vlans = [ 3 ];
>>>>>>> 8ef2500f
          flyingcircus.enc.parameters.interfaces = {
            srv = {  # VLAN 3
              mac = "52:54:00:12:03:01";
              bridged = false;
              networks = {
                "10.51.3.0/24" = [ "10.51.3.11" ];
                "10.51.99.0/24" = [ ];
                "2001:db8:3::/64" = [ "2001:db8:3::11" ];
                "2001:db8:99::/64" = [ ];
              };
              nics = [
                {"mac" = "52:54:00:12:03:01";
                 "external_label" = "srvnic1"; }
              ];
              gateways = {
                "10.51.3.0/24" = "10.51.3.1";
                "2001:db8:3::/64" = "2001:db8:3::1";
              };
            };
          };
        };
      nodes.machine2 =
        { pkgs, ... }:
        {
          imports = [ ../../nixos ../../nixos/roles ];
<<<<<<< HEAD
          virtualisation.interfaces.ethsrv.vlan = 2;
=======
          virtualisation.vlans = [ 3 ];
>>>>>>> 8ef2500f
          flyingcircus.enc.parameters.interfaces = {
            srv = {  # VLAN 3
              mac = "52:54:00:12:03:02";
              bridged = false;
              networks = {
                "10.51.3.0/24" = [ ];
                "10.51.99.0/24" = [ "10.51.99.12" ];
                "2001:db8:3::/64" = [ ];
                "2001:db8:99::/64" = [ "2001:db8:99::12" ];
              };
              nics = [
                {"mac" = "52:54:00:12:03:02";
                 "external_label" = "srvnic2"; }
              ];
              gateways = {
                "10.51.99.0/24" = "10.51.99.1";
                "2001:db8:99::/64" = "2001:db8:99::1";
              };
            };
          };
        };
      testScript = ''
        start_all()
        machine1.wait_for_unit("network-online.target")
        machine2.wait_for_unit("network-online.target")

        print("\n* Routes machine1\n")
        print(machine1.succeed("ip r"))
        print(machine1.succeed("ip -6 r"))
        print("\n* Routes machine2\n")
        print(machine2.succeed("ip r"))
        print(machine2.succeed("ip -6 r"))

        with subtest("machine1 should be able to ping machine2 via srv v4"):
          machine1.succeed("ping -c1 -w1 10.51.99.12")

        with subtest("machine2 should be able to ping machine1 via srv v4"):
          machine2.succeed("ping -c1 -w1 10.51.3.11")

        # ipv6 needs more time, wait until self-ping works
        machine1.wait_until_succeeds("ping -c1 -w1 2001:db8:3::11")
        machine2.wait_until_succeeds("ping -c1 -w1 2001:db8:99::12")

        with subtest("machine1 should be able to ping machine2 via srv v6"):
          machine1.succeed("ping -c3 -w3 2001:db8:99::12")

        with subtest("machine2 should be able to ping machine1 via srv v6"):
          machine2.succeed("ping -c1 -w1 2001:db8:3::11")
    '';
  };

    firewall =
      let
        firewalledServer =
          { hostId, localConfigPath ? "/etc/local" }:
            { config, pkgs, ... }:
            {
              networking.hostName = "srv${hostId}";
              imports = [ ../../nixos ../../nixos/roles ];
<<<<<<< HEAD
              virtualisation.interfaces = {
                ethfe = { vlan = 1; };
                ethsrv = { vlan = 2; };
              };
=======
              virtualisation.vlans = [ 2 3 ];
>>>>>>> 8ef2500f
              flyingcircus.infrastructureModule = "flyingcircus";
              flyingcircus.enc.parameters.interfaces = encInterfaces hostId;
              flyingcircus.localConfigPath = localConfigPath;
              services.nginx.enable = true;
              services.nginx.virtualHosts."srv${hostId}" = { root = ./.; };
              users.users.s-test = {
                isNormalUser = true;
                extraGroups = [ "service" ];
              };
            };
      in {
        name = "firewall";
        nodes.client = router;
        nodes.srv2 = firewalledServer { hostId = "2"; };
        nodes.srv3 = firewalledServer {
          hostId = "3";
          localConfigPath = ./open-fe-80;
        };
        testScript = ''
          start_all()
          client.wait_for_unit("network-online.target")

          print("client")
          print(client.execute("ip a")[1])
          print(client.execute("ip -4 a")[1])
          print(client.execute("iptables -L -n -v")[1])
          print(client.execute("ip6tables -L -n -v")[1])
          print(client.execute("ip route")[1])

          srv2.wait_for_unit("nginx.service")

          print("srv2")
          print(srv2.execute("ip -4 a")[1])
          print(srv2.execute("iptables -L -n -v")[1])
          print(srv2.execute("ip6tables -L -n -v")[1])
          print(srv2.execute("ip route")[1])

          with subtest("default firewall"):
            client.fail("curl http://10.51.2.12/default.nix")
            client.fail("curl http://[2001:db8:2::12]/default.nix")
            client.fail("curl http://10.51.3.12/default.nix")
            client.fail("curl http://[2001:db8:3::2]/default.nix")

          print(srv2.execute("ip6tables -L -n -v")[1])

          print("srv3")
          print(srv3.execute("ip -4 a")[1])
          print(srv3.execute("iptables -L -n -v")[1])
          print(srv3.execute("ip6tables -L -n -v")[1])
          print(srv3.execute("ip route")[1])

          srv3.wait_for_unit("nginx.service");
          with subtest("firewall opens FE"):
            client.succeed("ping -c 3 10.51.2.13")
            client.succeed("curl http://10.51.2.13/default.nix")
            client.succeed("curl http://[2001:db8:2::13]/default.nix")
            client.fail("curl http://10.51.3.13/default.nix")
            client.fail("curl http://[2001:db8:3::13]/default.nix")

          # service user should be able to write to its local config dir
          srv2.succeed('sudo -u s-test touch /etc/local/firewall/test')
        '';
      };
  };
})<|MERGE_RESOLUTION|>--- conflicted
+++ resolved
@@ -110,14 +110,10 @@
         { pkgs, ... }:
         {
           imports = [ ../../nixos ../../nixos/roles ];
-<<<<<<< HEAD
           virtualisation.interfaces = {
-            ethfe = { vlan = 1; };
-            ethsrv = { vlan = 2; };
+            ethfe = { vlan = 2; };
+            ethsrv = { vlan = 3; };
           };
-=======
-          virtualisation.vlans = [ 2 3 ];
->>>>>>> 8ef2500f
           flyingcircus.enc.parameters.interfaces = encInterfaces "1";
           flyingcircus.encAddresses = [
             {
@@ -168,16 +164,11 @@
         { ... }:
         {
           imports = [ ../../nixos ../../nixos/roles ];
-<<<<<<< HEAD
           virtualisation.interfaces = {
-            ethfe = { vlan = 1; };
-            ethsrv = { vlan = 2; };
+            ethfe = { vlan = 2; };
+            ethsrv = { vlan = 3; };
           };
-          flyingcircus.enc.parameters.interfaces = encInterfaces "1";
-=======
-          virtualisation.vlans = [ 2 3 ];
           flyingcircus.enc.parameters.interfaces = encInterfaces "2";
->>>>>>> 8ef2500f
         };
       testScript = ''
         start_all()
@@ -222,11 +213,7 @@
         { pkgs, ... }:
         {
           imports = [ ../../nixos ../../nixos/roles ];
-<<<<<<< HEAD
-          virtualisation.interfaces.ethsrv.vlan = 2;
-=======
-          virtualisation.vlans = [ 3 ];
->>>>>>> 8ef2500f
+          virtualisation.interfaces.ethsrv.vlan = 3;
           flyingcircus.enc.parameters.interfaces = {
             srv = {  # VLAN 3
               mac = "52:54:00:12:03:01";
@@ -252,11 +239,7 @@
         { pkgs, ... }:
         {
           imports = [ ../../nixos ../../nixos/roles ];
-<<<<<<< HEAD
-          virtualisation.interfaces.ethsrv.vlan = 2;
-=======
-          virtualisation.vlans = [ 3 ];
->>>>>>> 8ef2500f
+          virtualisation.interfaces.ethsrv.vlan = 3;
           flyingcircus.enc.parameters.interfaces = {
             srv = {  # VLAN 3
               mac = "52:54:00:12:03:02";
@@ -316,14 +299,10 @@
             {
               networking.hostName = "srv${hostId}";
               imports = [ ../../nixos ../../nixos/roles ];
-<<<<<<< HEAD
               virtualisation.interfaces = {
-                ethfe = { vlan = 1; };
-                ethsrv = { vlan = 2; };
-              };
-=======
-              virtualisation.vlans = [ 2 3 ];
->>>>>>> 8ef2500f
+                ethfe = { vlan = 2; };
+                ethsrv = { vlan = 3; };
+              };
               flyingcircus.infrastructureModule = "flyingcircus";
               flyingcircus.enc.parameters.interfaces = encInterfaces hostId;
               flyingcircus.localConfigPath = localConfigPath;

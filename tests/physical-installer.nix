--- conflicted
+++ resolved
@@ -3,7 +3,6 @@
 in
 {
   name = "physical-installer";
-<<<<<<< HEAD
   nodes.machine =
     { pkgs, ... }:
     {
@@ -12,13 +11,7 @@
       documentation.doc.enable = false;
       documentation.man.enable = false;
 
-      virtualisation.emptyDiskImages = [ 70000 100 ];
-=======
-  machine =
-    { pkgs, config, ... }:
-    {
       virtualisation.emptyDiskImages = [ 120000 100 ];
->>>>>>> 8ef2500f
       imports = [
         "${outerPkgs.path}/nixos/modules/installer/netboot/netboot-minimal.nix"
         ../release/netboot-installer.nix

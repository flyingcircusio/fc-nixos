--- conflicted
+++ resolved
@@ -37,13 +37,6 @@
   check_md_raid = super.callPackage ./check_md_raid { };
   check_megaraid = super.callPackage ./check_megaraid { };
 
-<<<<<<< HEAD
-  # XXX: ceph doesn't build
-  # ceph = (super.callPackage ./ceph {
-  #     pythonPackages = super.python3Packages;
-  #     boost = super.boost155;
-  # });
-=======
   ceph = self.ceph-luminous;
   ceph-jewel = (super.callPackage ./ceph/jewel {
       pythonPackages = super.python2Packages;
@@ -57,7 +50,7 @@
     stdenv = self.gcc9Stdenv;
     python2Packages = self.python27-ceph-downgrades.pkgs;
   });
->>>>>>> 1062bc5e
+
 
   docsplit = super.callPackage ./docsplit { };
 
@@ -65,40 +58,17 @@
     jre_headless = self.jdk11_headless;
   });
 
-<<<<<<< HEAD
   elasticsearch7 = (super.elasticsearch7.override {
     jre_headless = self.jdk11_headless;
   }).overrideAttrs(_: rec {
     version = elastic7Version;
-=======
-  docsplit = super.callPackage ./docsplit { };
-
-  elasticsearch7 = (super.elasticsearch7.override {
-    jre_headless = self.jdk11_headless;
-  }).overrideAttrs(_: rec {
-    version = elk7Version;
->>>>>>> 1062bc5e
+
     name = "elasticsearch-${version}";
 
     src = super.fetchurl {
       url = "https://artifacts.elastic.co/downloads/elasticsearch/${name}-linux-x86_64.tar.gz";
       sha256 = "07p16n53fg513l4f04zq10hh5j9q6rjwz8hs8jj8y97jynvf6yiv";
     };
-<<<<<<< HEAD
-=======
-  });
-
-  elasticsearch7-oss = (super.elasticsearch7-oss.override {
-    jre_headless = self.jdk11_headless;
-  }).overrideAttrs(_: rec {
-    version = elk7Version;
-    name = "elasticsearch-oss-${version}";
-
-    src = super.fetchurl {
-      url = "https://artifacts.elastic.co/downloads/elasticsearch/${name}-linux-x86_64.tar.gz";
-      sha256 = "1m6wpxs56qb6n473hawfw2n8nny8gj3dy8glq4x05005aa8dv6kh";
-    };
->>>>>>> 1062bc5e
   });
 
   elasticsearch7-oss = (super.elasticsearch7.override {
@@ -148,7 +118,6 @@
       url = "https://download.jitsi.org/stable/${pname}_${version}-1_all.deb";
       hash = "sha256-fbSpjLdx9xbLdp7vzHTW9B/cDf3DahpwuI4IcqEqpas=";
     };
-<<<<<<< HEAD
     # jvb complained about missing libcrypto.so.3, add openssl 3 here.
     installPhase = ''
       runHook preInstall
@@ -166,36 +135,6 @@
         --set LD_LIBRARY_PATH ${super.lib.getLib super.openssl_3_0}/lib/
       runHook postInstall
     '';
-=======
-  });
-
-  haproxy = super.haproxy.overrideAttrs(orig: rec {
-    version = "2.3.14";
-    src = super.fetchurl {
-      url = "https://www.haproxy.org/download/${lib.versions.majorMinor version}/src/${orig.pname}-${version}.tar.gz";
-      sha256 = "0ah6xsxlk1a7jsxdg0pbdhzhssz9ysrfxd3bs5hm1shql1jmqzh4";
-    };
-  });
-
-  kibana7 = super.kibana7.overrideAttrs(_: rec {
-    version = elk7Version;
-    name = "kibana-${version}";
-
-    src = super.fetchurl {
-      url = "https://artifacts.elastic.co/downloads/kibana/${name}-linux-x86_64.tar.gz";
-      sha256 = "06p0v39ih606mdq2nsdgi5m7y1iynk9ljb9457h5rrx6jakc2cwm";
-    };
-  });
-
-  kibana7-oss = super.kibana7-oss.overrideAttrs(_: rec {
-    version = elk7Version;
-    name = "kibana-oss-${version}";
-
-    src = super.fetchurl {
-      url = "https://artifacts.elastic.co/downloads/kibana/${name}-linux-x86_64.tar.gz";
-      sha256 = "050rhx82rqpgqssp1rdflz1ska3f179kd2k2xznb39614nk0m6gs";
-    };
->>>>>>> 1062bc5e
   });
 
   inherit (super.callPackages ./matomo {})
@@ -256,7 +195,6 @@
 
   links2_nox = super.links2.override { enableX11 = false; enableFB = false; };
 
-<<<<<<< HEAD
   lkl = super.lkl.overrideAttrs(_: rec {
     version = "2022-05-18";
     src = fetchFromGitHub {
@@ -265,44 +203,6 @@
       repo   = "linux";
       sha256 = "sha256-D3HQdKzhB172L62a+8884bNhcv7vm/c941wzbYtbf4I=";
     };
-=======
-  mongodb-3_6 = super.mongodb-3_6.overrideAttrs(_: rec {
-    # We have set the license to null to avoid that Hydra complains about unfree
-    # licenses (here: SSPL). We should explicitly allow SSPL in the future and
-    # remove this override here.
-    meta.license = null;
-    version = "3.6.19";
-    name = "mongodb-${version}";
-    src = super.fetchurl {
-      url = "https://fastdl.mongodb.org/src/mongodb-src-r${version}.tar.gz";
-      sha256 = "0y0k5lc2czvg8zirvqfnmpv9z0xz2slp2zfacp0hm0kzcnq82m51";
-    };
-  });
-  mongodb-4_0 = super.mongodb-4_0.overrideAttrs(_: rec {
-    # We have set the license to null to avoid that Hydra complains about unfree
-    # licenses (here: SSPL). We should explicitly allow SSPL in the future and
-    # remove this override here.
-    meta.license = null;
-    version = "4.0.19";
-    name = "mongodb-${version}";
-    src = super.fetchurl {
-      url = "https://fastdl.mongodb.org/src/mongodb-src-r${version}.tar.gz";
-      sha256 = "1kbw8vjbwlh94y58am0cxdz92mpb4amf575x0p456h1k3kh87rjg";
-    };
-  });
-  mongodb-4_2 = super.mongodb-4_2.overrideAttrs(_: rec {
-    # We have set the license to null to avoid that Hydra complains about unfree
-    # licenses (here: SSPL). We should explicitly allow SSPL in the future and
-    # remove this override here.
-    meta.license = null;
-    version = "4.2.18";
-    name = "mongodb-${version}";
-    src = super.fetchurl {
-      url = "https://fastdl.mongodb.org/src/mongodb-src-r${version}.tar.gz";
-      sha256 = "1fl555n8nnp3qpgx2hppz6yjh9w697kryzgkv73qld8zrikrbfsv";
-    };
-  });
->>>>>>> 1062bc5e
 
     prePatch = ''
       patchShebangs arch/lkl/scripts
@@ -417,10 +317,6 @@
 
   prometheus-elasticsearch-exporter = super.callPackage ./prometheus-elasticsearch-exporter.nix { };
 
-<<<<<<< HEAD
-  # This was renamed in NixOS 22.11, nixos-mailserver still refers to the old name.
-  pypolicyd-spf = self.spf-engine;
-=======
   # python27 with several downgrades to make required modules work under python27 again
   python27-ceph-downgrades = let thisPy = self.python27-ceph-downgrades;
   in
@@ -452,6 +348,9 @@
     };
   };
 
+  # This was renamed in NixOS 22.11, nixos-mailserver still refers to the old name.
+  pypolicyd-spf = self.spf-engine;
+
   # Speed up NixOS tests by making the 9p file system more efficient.
   qemu = super.qemu.overrideAttrs (o: {
     patches = o.patches ++ [ (super.fetchpatch {
@@ -462,9 +361,6 @@
   });
 
   qemu_ceph = super.qemu.override { cephSupport = true; };
-
-  rabbitmq-server_3_8 = super.rabbitmq-server;
->>>>>>> 1062bc5e
 
   rabbitmq-server_3_8 = super.rabbitmq-server;
 
@@ -484,20 +380,6 @@
   sensu-plugins-redis = super.callPackage ./sensuplugins-rb/sensu-plugins-redis { };
   sensu-plugins-systemd = super.callPackage ./sensuplugins-rb/sensu-plugins-systemd { };
 
-  # fix CVE-2022-35737
-  sqlite = lib.lowPrio (super.sqlite.overrideAttrs (oldAttrs: {
-    patches = (if (oldAttrs ? "patches") then oldAttrs.patches else []) ++ [ ./sqlite/CVE-2022-35737.patch];
-  }));
-
-  sudo = super.sudo.overrideAttrs (oldAttrs: {
-    patches = (if (oldAttrs ? "patches") then oldAttrs.patches else []) ++ [
-    (fetchpatch {
-      name = "CVE-2022-43995.patch";
-      url = "https://github.com/sudo-project/sudo/commit/bd209b9f16fcd1270c13db27ae3329c677d48050.patch";
-      sha256 = "sha256-JUdoStoSyv6KBPsyzxuMIxqwZMZsjUPj8zUqOSvmZ1A=";
-    })];
-  });
-
   temporal_tables = super.callPackage ./postgresql/temporal_tables { };
 
   tideways_daemon = super.callPackage ./tideways/daemon.nix {};

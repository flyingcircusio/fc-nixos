self: super:
let
  versions = import ../versions.nix { pkgs = super; };
  # import fossar/nix-phps overlay with nixpkgs-unstable's generic.nix copied in
  # then use release-set as pkgs
  phps = (import ../nix-phps/pkgs/phps.nix) (../nix-phps)
    {} super;

<<<<<<< HEAD
  inherit (super) fetchpatch fetchFromGitHub fetchurl lib;
  inherit (builtins) hasAttr storePath;

  getClosureFromStore = path:
    if hasAttr "fetchClosure" builtins then
      builtins.fetchClosure {
        fromStore = "https://s3.whq.fcio.net/hydra";
        fromPath = path;
        inputAddressed = true;
      }
    else
      storePath path;

  phpLogPermissionPatch = fetchpatch {
    url = "https://github.com/flyingcircusio/php-src/commit/f3a22e2ed6e461d8c3fac84c2fd2c9e441c9e4d4.patch";
    hash = "sha256-ttHjEOGJomjs10PRtM2C6OLX9LCvboxyDSKdZZHanFQ=";
  };
  # we need to use overrideAttrs, as the `extraPatches` function argument of the generic PHP builder is
  # redefined and replaced ba the specific version builder.
  patchPhps = patch: phpPkg: phpPkg.overrideAttrs (prev: {
    patches = (prev.patches or []) ++ (prev.extraPatches or []) ++ [ patch ];
  });

in
builtins.mapAttrs (_: patchPhps phpLogPermissionPatch) {
  #
  # == we need to patch upstream PHP for more liberal fpm log file permissions
  #
=======
  nixpkgs-23_05 = import versions.nixpkgs-23_05 {inherit (self) config;};

  inherit (super) fetchpatch fetchurl lib;
>>>>>>> 8ef2500f

  # Import old php versions from nix-phps.
  inherit (phps) php72 php73 php74 php80;
  # Import NixOS upstream PHPs.
  inherit (super) php81 php82;
}
//
{
  php83 = patchPhps (fetchpatch {
    url = "https://github.com/flyingcircusio/php-src/commit/1a7e4834d94d72564521fffd6ceec5a378693cb7.patch";
    hash = "sha256-MWZdXUsvkpxhC9VVttrINY2E4X+PD7lChgkL3VYlk10=";
  }) super.php83;
}
//
{
  #
  # == our own stuff
  #
  fc = (import ./default.nix {
    pkgs = self;
    # Only used by the agent for now but we should probably use this
    # for all our Python packages and update Python in sync then.
<<<<<<< HEAD
    pythonPackages = self.python311Packages;
=======
    # We use 23.05 here after back-porting agent code from 23.05.
    pythonPackages = nixpkgs-23_05.python310Packages;
>>>>>>> 8ef2500f
  });

  backy = super.callPackage ./backy { inherit (nixpkgs-23_05) poetry2nix python310 mkShellNoCC;};

  #
  # imports from other nixpkgs versions or local definitions
  #

<<<<<<< HEAD
  apacheHttpdLegacyCrypt = self.apacheHttpd.override {
    aprutil = self.aprutil.override { libxcrypt = self.libxcrypt-legacy; };
  };

  inherit (super.callPackage ./boost { }) boost159;

=======
  bird = super.bird.overrideAttrs (old: {
    patches = old.patches ++ [ ./bird-bfd-strict-bind.patch ];
  });
  bird6 = super.bird6.overrideAttrs (old: {
    patches = old.patches ++ [ ./bird-bfd-strict-bind.patch ];
  });

  bird2 = super.bird2.overrideAttrs (old: rec {
    version = "2.0.10";
    src = fetchurl {
      url = "ftp://bird.network.cz/pub/bird/${super.bird2.pname}-${version}.tar.gz";
      sha256 = "sha256-ftNB3djch/qXNlhrNRVEeoQ2/sRC1l9AIhVaud4f/Vo=";
    };
  });

  bundlerSensuPlugin = super.callPackage ./sensuplugins-rb/bundler-sensu-plugin.nix { };
>>>>>>> 8ef2500f
  busybox = super.busybox.overrideAttrs (oldAttrs: {
      meta.priority = 10;
    });

  certmgr = super.callPackage ./certmgr.nix {  };

  check_ipmi_sensor = super.callPackage ./check_ipmi_sensor.nix { };
  check_md_raid = super.callPackage ./check_md_raid { };
  check_megaraid = super.callPackage ./check_megaraid { };

<<<<<<< HEAD
  # XXX: ceph doesn't build
  # ceph = (super.callPackage ./ceph {
  #     pythonPackages = super.python3Packages;
  #     boost = super.boost155;
  # });

  docsplit = super.callPackage ./docsplit { };

  # Don't make docker 25.x the default yet, we still have old docker
  # installs which use the devicemapper storage driver.
  docker = super.docker_24.overrideAttrs (old: {
    # Workaround for Hydra not reading nixpkgs-config.nix
    meta = builtins.removeAttrs old.meta [ "knownVulnerabilites" ];
=======
  # default ceph packages
  inherit (self.ceph-nautilus) ceph ceph-client libceph;
  # upstream ceph packaging switched to offering a reduced client tooling set, let's see how that works
  ceph-nautilus = rec {
    inherit (super.callPackages ./ceph/nautilus {
        boost = super.boost16x.override { enablePython = true; python = self.python3; };
      })
      ceph
      ceph-client;
    libceph = ceph.lib;
  };
  ceph-nautilus-tmp-patches = rec {
    inherit (super.callPackages ./ceph/nautilus {
        tmp-patches = true;
        boost = super.boost16x.override { enablePython = true; python = self.python3; };
      })
      ceph
      ceph-client;
    libceph = ceph.lib;
  };

  # Hash is wrong upstream
  containerd = super.containerd.overrideAttrs(_: rec {
    version = "1.5.1";

    src = super.fetchFromGitHub {
      rev = "v${version}";
      owner = "containerd";
      repo = "containerd";
      sha256 = "16q34yiv5q98b9d5vgy1lmmppg8agrmnfd1kzpakkf4czkws0p4d";
    };
  });

  docsplit = super.callPackage ./docsplit { };

  dstat = super.dstat.overrideAttrs(old: rec {
    patches = old.patches ++ [ ./dstat-interface-altnames.patch ];
  });

  elasticsearch7 = (super.elasticsearch7.override {
    jre_headless = self.jdk11_headless;
  }).overrideAttrs(_: rec {
    version = elk7Version;
    name = "elasticsearch-${version}";

    src = super.fetchurl {
      url = "https://artifacts.elastic.co/downloads/elasticsearch/${name}-linux-x86_64.tar.gz";
      sha256 = "07p16n53fg513l4f04zq10hh5j9q6rjwz8hs8jj8y97jynvf6yiv";
    };
  });

  elasticsearch7-oss = (super.elasticsearch7-oss.override {
    jre_headless = self.jdk11_headless;
  }).overrideAttrs(_: rec {
    version = elk7Version;
    name = "elasticsearch-oss-${version}";

    src = super.fetchurl {
      url = "https://artifacts.elastic.co/downloads/elasticsearch/${name}-linux-x86_64.tar.gz";
      sha256 = "1m6wpxs56qb6n473hawfw2n8nny8gj3dy8glq4x05005aa8dv6kh";
    };
  });

  flannel = super.flannel.overrideAttrs(_: rec {
    version = "0.13.1-rc1";
    rev = "v${version}";

    src = super.fetchFromGitHub {
      inherit rev;
      owner = "coreos";
      repo = "flannel";
      sha256 = "119sf1fziznrx7y9ml7h4cqfy0hyl34sbxm81rwjg2svwz0qx6x1";
    };
  });

  frr = nixpkgs-23_05.frr.overrideAttrs (old: rec {
    version = "8.5.5";
    src = super.fetchFromGitHub {
      owner = "FRRouting";
      repo = old.pname;
      rev = "${old.pname}-${version}";
      sha256 = "1vz21xszqgaywplqwrna6r4sqd1cmhkb0xrrhnaw63979b67imvx";
    };

    patches = [
      ./frr/0001-Don-t-throw-error-when-log-directory-already-exists.patch
    ];
  });

  gitlab = super.callPackage ./gitlab { };
  gitlab-workhorse = super.callPackage ./gitlab/gitlab-workhorse { };

  graylog = super.graylog.overrideAttrs(_: rec {
    version = "3.3.16";

    src = fetchurl {
      url = "https://packages.graylog2.org/releases/graylog/graylog-${version}.tgz";
      sha256 = "17nxvj6haf5an6yj6zdjvcaxlliamcl16bca1z1jjcd7h9yjgxrz";
    };
>>>>>>> 8ef2500f
  });

  innotop = super.callPackage ./percona/innotop.nix { };

<<<<<<< HEAD
  libmodsecurity = super.callPackage ./libmodsecurity { };

  # We don't try to run matomo from the Nix store like upstream does,
  # so we need an installPhase that is a bit different.
  matomo = super.matomo.overrideAttrs (oldAttrs: {
    installPhase = ''
      runHook preInstall
      mkdir -p $out/share
      cp -ra * $out/share/
      rmdir $out/share/tmp
      runHook postInstall
    '';
=======
  ipmitool = super.ipmitool.overrideAttrs(a: a // {
    buildInputs = a.buildInputs ++ [ super.ncurses super.readline ];
    configureFlags = a.configureFlags ++ [
      "--enable-ipmishell"
    ];
  });

  jibri = super.callPackage ./jibri { jre_headless = super.jre8_headless; };

  jicofo = super.jicofo.overrideAttrs(oldAttrs: rec {
    pname = "jicofo";
    version = "1.0-830";
    src = super.fetchurl {
      url = "https://download.jitsi.org/stable/${pname}_${version}-1_all.deb";
      sha256 = "1q3lx0xaxpw7ycxaaphwr1mxv12yskh84frrxv1r27z1gkcdgd3f";
    };
  });

  jitsi-meet = super.jitsi-meet.overrideAttrs(oldAttrs: rec {
    pname = "jitsi-meet";
    version = "1.0.5638";
    src = super.fetchurl {
      url = "https://download.jitsi.org/jitsi-meet/src/jitsi-meet-${version}.tar.bz2";
      sha256 = "1nahja4i8400445zymqmpq7g1gmwxvjrbvinhmpzi42alzvw3kw6";
    };

>>>>>>> 8ef2500f
  });

  # PL-131574
  linuxKernelVerify = let kernelPackage = super.linux_6_10;  in
    kernelPackage.override {
          argsOverride = {
            src = super.fetchurl {
              url = "https://cdn.kernel.org/pub/linux/kernel/v6.x/linux-6.11.tar.xz";
              hash = "sha256-VdLGwCXrwngQx0jWYyXdW8YB6NMvhYHZ53ZzUpvayy4=";
            };
            version = "6.11";
            modDirVersion = "6.11.0";
          };
        };

  linuxKernelStable =
    let
      kernelPackage = super.linux_5_15;
      version = "5.15.164";
  in
    kernelPackage.override {
      argsOverride = {
        src = super.fetchurl {
          url = "https://cdn.kernel.org/pub/linux/kernel/v5.x/linux-${version}.tar.xz";
          hash = "sha256-7GCY+u1kuKR7oXcugSputEQ4X3qjxg0+RzmrL9OykYY=";
        };
        modDirVersion = version;
        inherit version;
      };
    };


<<<<<<< HEAD

  matomo-beta = super.matomo-beta.overrideAttrs (oldAttrs: {
    installPhase = ''
      runHook preInstall
      mkdir -p $out/share
      cp -ra * $out/share/
      rmdir $out/share/tmp
      runHook postInstall
    '';
=======
  keepalived = super.keepalived.overrideAttrs(_: rec {
    version = "2.2.8-g9d4579";

    src = super.fetchFromGitHub {
      rev = "9d4579b706048d55da664cf0e09b8dfd409c0266";
      owner = "acassen";
      repo = "keepalived";
      sha256 = "gUW8PQoqQJipShxu3l8hSgLVNGS/KCS7SpATNHWh7nI=";
    };

    patches = [
    ];
  });

  kibana7 = super.kibana7.overrideAttrs(_: rec {
    version = elk7Version;
    name = "kibana-${version}";

    src = super.fetchurl {
      url = "https://artifacts.elastic.co/downloads/kibana/${name}-linux-x86_64.tar.gz";
      sha256 = "06p0v39ih606mdq2nsdgi5m7y1iynk9ljb9457h5rrx6jakc2cwm";
    };
  });

  kibana7-oss = super.kibana7-oss.overrideAttrs(_: rec {
    version = elk7Version;
    name = "kibana-oss-${version}";

    src = super.fetchurl {
      url = "https://artifacts.elastic.co/downloads/kibana/${name}-linux-x86_64.tar.gz";
      sha256 = "050rhx82rqpgqssp1rdflz1ska3f179kd2k2xznb39614nk0m6gs";
    };
>>>>>>> 8ef2500f
  });

  kubernetes-dashboard = super.callPackage ./kubernetes-dashboard.nix { };
  kubernetes-dashboard-metrics-scraper = super.callPackage ./kubernetes-dashboard-metrics-scraper.nix { };

  auditbeat7-oss = self.auditbeat7.overrideAttrs(a: a // {
    name = "auditbeat-oss-${a.version}";
    # XXX: tests break without x-pack (bad!)
    # preBuild = "rm -rf x-pack";
  });

  cyrus_sasl-legacyCrypt = super.cyrus_sasl.override {
    libxcrypt = self.libxcrypt-legacy;
  };

  dovecot = (super.dovecot.override {
    cyrus_sasl = self.cyrus_sasl-legacyCrypt;
  }).overrideAttrs(old: {
    strictDeps = true;
    buildInputs = [ self.libxcrypt-legacy ] ++ old.buildInputs;
  });

  filebeat7-oss = self.filebeat7.overrideAttrs(a: a // {
    name = "filebeat-oss-${a.version}";
    # XXX: tests break without x-pack (bad!)
    # preBuild = "rm -rf x-pack";
  });

  # Those are specialised packages for "direct consumption" use in our LAMP roles.

  # PHP versions from vendored nix-phps

  lamp_php72 = self.php72.withExtensions ({ enabled, all }:
              enabled ++ [
                all.bcmath
                all.imagick
                all.memcached
                all.redis
              ]);

  lamp_php73 = self.php73.withExtensions ({ enabled, all }:
              enabled ++ [
                all.bcmath
                all.imagick
                all.memcached
                all.redis
              ]);

  lamp_php74 = (self.php74.withExtensions ({ enabled, all }:
              enabled ++ [
                all.bcmath
                all.imagick
                all.memcached
                all.redis
              ]));

  lamp_php80 = (self.php80.withExtensions ({ enabled, all }:
              enabled ++ [
               all.bcmath
               all.imagick
               all.memcached
               all.redis
             ]));

  #PHP versions from nixpkgs

  lamp_php81 = self.php81.withExtensions ({ enabled, all }:
              enabled ++ [
                all.bcmath
                all.imagick
                all.memcached
                all.redis
              ]);

  lamp_php82 = self.php82.withExtensions ({ enabled, all }:
              enabled ++ [
                all.bcmath
                all.imagick
                all.memcached
                all.redis
              ]);

<<<<<<< HEAD
  lamp_php83 = self.php83.withExtensions ({ enabled, all }:
              enabled ++ [
                all.bcmath
                all.imagick
                all.memcached
                all.redis
              ]);
=======
  # Newer linux kernel. Includes mitigations for the Inception and Downfall
  # CPU vulnerabilities.
  linuxPackages = super.linuxPackagesFor (nixpkgs-23_05.linux_5_15.override {
    argsOverride = rec {
      src = self.fetchurl {
        url = "mirror://kernel/linux/kernel/v5.x/linux-${version}.tar.xz";
        hash = "sha256-r4TlQWThwB9ZdkulKESO02s3fSKq+9gbSwz0d5LvSqo=";
      };
      version = "5.15.138";
      modDirVersion = version;
    };
  });
>>>>>>> 8ef2500f

  latencytop_nox = super.latencytop.overrideAttrs(_: {
    buildInputs = with self; [ ncurses glib ];
    makeFlags = [ "HAS_GTK_GUI=" ];
  });

  libxcrypt-with-sha256 = super.libxcrypt.override {
    enableHashes = "strong,sha256crypt";
  };

<<<<<<< HEAD
  links2_nox = super.links2.override { enableX11 = false; enableFB = false; };
=======
  # Use linux-firmware from 23.05 to get microcode which includes
  # fixes for Zenbleed and Inception.
  microcodeAmd = super.microcodeAmd.override {
    firmwareLinuxNonfree = nixpkgs-23_05.linux-firmware;
  };
  # Use microcodeIntel from 23.05 to get fixes for Downfall.
  inherit (nixpkgs-23_05) microcodeIntel;

  mongodb-3_6 = super.mongodb-3_6.overrideAttrs(_: rec {
    # We have set the license to null to avoid that Hydra complains about unfree
    # licenses (here: SSPL). We should explicitly allow SSPL in the future and
    # remove this override here.
    meta.license = null;
    version = "3.6.19";
    name = "mongodb-${version}";
    src = super.fetchurl {
      url = "https://fastdl.mongodb.org/src/mongodb-src-r${version}.tar.gz";
      sha256 = "0y0k5lc2czvg8zirvqfnmpv9z0xz2slp2zfacp0hm0kzcnq82m51";
    };
  });
  mongodb-4_0 = super.mongodb-4_0.overrideAttrs(_: rec {
    # We have set the license to null to avoid that Hydra complains about unfree
    # licenses (here: SSPL). We should explicitly allow SSPL in the future and
    # remove this override here.
    meta.license = null;
    version = "4.0.19";
    name = "mongodb-${version}";
    src = super.fetchurl {
      url = "https://fastdl.mongodb.org/src/mongodb-src-r${version}.tar.gz";
      sha256 = "1kbw8vjbwlh94y58am0cxdz92mpb4amf575x0p456h1k3kh87rjg";
    };
  });
  mongodb-4_2 = super.mongodb-4_2.overrideAttrs(_: rec {
    # We have set the license to null to avoid that Hydra complains about unfree
    # licenses (here: SSPL). We should explicitly allow SSPL in the future and
    # remove this override here.
    meta.license = null;
    version = "4.2.18";
    name = "mongodb-${version}";
    src = super.fetchurl {
      url = "https://fastdl.mongodb.org/src/mongodb-src-r${version}.tar.gz";
      sha256 = "1fl555n8nnp3qpgx2hppz6yjh9w697kryzgkv73qld8zrikrbfsv";
    };
  });
>>>>>>> 8ef2500f

  lkl = super.lkl.overrideAttrs(_: rec {
    version = "2023-11-07";
    src = fetchFromGitHub {
      rev = "970883c348b61954a11c8c1ab9a2ab3ff0d89f08";
      owner  = "lkl";
      repo   = "linux";
      hash = "sha256-MpvhYLH3toC5DaxeiQxKlYWjrPoFw+1eWkkX3XIiVQ0=";
    };

    prePatch = ''
      patchShebangs arch/lkl/scripts
      patchShebangs scripts
      substituteInPlace tools/lkl/cptofs.c \
        --replace mem=100M mem=500M
    '';
  });


  mc = super.callPackage ./mc.nix { };

  mysql = super.mariadb;

  monitoring-plugins = let
    binPath = lib.makeBinPath (with self; [
      (placeholder "out")
      "/run/wrappers"
      coreutils
      gnugrep
      gnused
      lm_sensors
      net-snmp
      procps
      unixtools.ping
    ]);
    ping = "${self.unixtools.ping}/bin/ping";
  in
  super.monitoring-plugins.overrideAttrs(_: rec {
    # Taken from upstream postPatch, but with an absolute path for ping instead
    # of relying on PATH. Looks like PATH doesn't apply to check_ping (it's a C
    # program and not a script like other checks), so check_ping needs to
    # be compiled with the full path.
    postPatch = ''
      substituteInPlace po/Makefile.in.in \
        --replace /bin/sh ${self.runtimeShell}

      sed -i configure.ac \
        -e 's|^DEFAULT_PATH=.*|DEFAULT_PATH=\"${binPath}\"|'

      configureFlagsArray+=(
        --with-ping-command='${ping} -4 -n -U -w %d -c %d %s'
        --with-ping6-command='${ping} -6 -n -U -w %d -c %d %s'
      )
    '';

    # These checks are not included by default.
    # Our platform doesn't use them, maybe some customer?
    # XXX: Remove in 24.05 if nobody needs it.
    postInstall = (super.monitoring-plugins.postInstall or "") + ''
      cp plugins-root/check_dhcp $out/bin
      cp plugins-root/check_icmp $out/bin
    '';
  });

  # This is our default version.
  nginxStable = (super.nginxStable.override {
    modules = with super.nginxModules; [
      dav
      modsecurity
      moreheaders
      rtmp
    ];
  }).overrideAttrs(a: a // {
    patches = a.patches ++ [
      ./remote_addr_anon.patch
    ];
  });

  nginx = self.nginxStable;

  nginxMainline = (super.nginxMainline.override {
    modules = with super.nginxModules; [
      dav
      modsecurity
      rtmp
    ];
  }).overrideAttrs(a: rec {
    patches = a.patches ++ [
      ./remote_addr_anon.patch
    ];
  });

<<<<<<< HEAD
  nginxLegacyCrypt = self.nginx.overrideAttrs(old: {
    strictDeps = true;
    buildInputs = [ self.libxcrypt-legacy ] ++ old.buildInputs;
  });

  openldap_2_4 = super.callPackage ./openldap_2_4.nix {
    libxcrypt = self.libxcrypt-legacy;
  };

  opensearch-dashboards = super.callPackage ./opensearch-dashboards { };
=======
  openssh_9_6 = super.openssh.overrideAttrs(old_ssh: rec {
    version = "9.6p1";
    name = "openssh-${version}";

    src = super.fetchurl {
      url = "mirror://openbsd/OpenSSH/portable/openssh-${version}.tar.gz";
      hash = "sha256-kQIRwHJVqMWtZUORtA7lmABxDdgRndU2LeCThap6d3w=";
    };

    patches = with builtins;
      filter (p: ! (elem (builtins.baseNameOf p)
                 ["CVE-2021-41617-1.patch" "CVE-2021-41617-2.patch"]))
      old_ssh.patches
      ++ [
        ./openssh/openssh-9.6_p1-CVE-2024-6387.patch
        ./openssh/openssh-9.6_p1-chaff-logic.patch
      ];

  });

  libpcap-vxlan = super.libpcap.overrideAttrs (old: {
    pname = "libpcap-vxlan";
    patches = old.patches or [] ++ [
      ./libpcap-replace-geneve-with-vxlan.patch
    ];
  });
>>>>>>> 8ef2500f

  percona = self.percona80;
  percona-toolkit = super.perlPackages.PerconaToolkit.overrideAttrs(oldAttrs: {
    # The script uses usr/bin/env perl and the Perl builder adds PERL5LIB to it.
    # This doesn't work. Looks like a bug in Nixpkgs.
    # Replacing the interpreter path before the Perl builder touches it fixes this.
    postPatch = ''
      patchShebangs .
    '';
  });

  percona57 = super.callPackage ./percona/5.7.nix {
    boost = self.boost159;
    openssl = self.openssl_1_1;
  };

  percona80 = super.percona-server_8_0;

  # assertion notifies us about the need to vendor the old innovation releases
  percona83 = assert self.percona-server_innovation.mysqlVersion == "8.3"; self.percona-server_innovation;

  percona-xtrabackup_2_4 = super.callPackage ./percona-xtrabackup/2_4.nix {
    boost = self.boost159;
    openssl = self.openssl_1_1;
  };

<<<<<<< HEAD
  percona-xtrabackup_8_3 = assert self.percona-xtrabackup_innovation.mysqlVersion == "8.3"; self.percona-xtrabackup_innovation;
  # Has been renamed upstream, backy-extract still wants to use it.
  pkgconfig = super.pkg-config;

  postfix = super.postfix.override {
    cyrus_sasl = self.cyrus_sasl-legacyCrypt;
  };
=======
  polkit = super.polkit.overrideAttrs(_: {

    patches = [
      # Don't use etc/dbus-1/system.d
      # Upstream MR: https://gitlab.freedesktop.org/polkit/polkit/merge_requests/11
      (fetchpatch {
        url = "https://gitlab.freedesktop.org/polkit/polkit/commit/5dd4e22efd05d55833c4634b56e473812b5acbf2.patch";
        sha256 = "17lv7xj5ksa27iv4zpm4zwd4iy8zbwjj4ximslfq3sasiz9kxhlp";
      })
      (fetchpatch {
        # https://www.openwall.com/lists/oss-security/2021/06/03/1
        # https://gitlab.freedesktop.org/polkit/polkit/-/merge_requests/79
        name = "CVE-2021-3560.patch";
        url = "https://gitlab.freedesktop.org/polkit/polkit/-/commit/a04d13affe0fa53ff618e07aa8f57f4c0e3b9b81.patch";
        sha256 = "157ddsizgr290jsb8fpafrc37gc1qw5pdvl351vnn3pzhqs7n6f4";
      })
      # pkexec: local privilege escalation (CVE-2021-4034)
      (fetchpatch {
        url = "https://gitlab.freedesktop.org/polkit/polkit/-/commit/a2bf5c9c83b6ae46cbd5c779d3055bff81ded683.patch";
        sha256 = "162jkpg2myq0rb0s5k3nfr4pqwv9im13jf6vzj8p5l39nazg5i4s";
      })
    ];
  });
>>>>>>> 8ef2500f

  prometheus-elasticsearch-exporter = super.callPackage ./prometheus-elasticsearch-exporter.nix { };

  python27 = super.python27.overrideAttrs (prev: {
    buildInputs = prev.buildInputs ++ [ super.libxcrypt-legacy ];
    NIX_LDFLAGS = "-lcrypt";
    configureFlags = [
      "CFLAGS=-I${super.libxcrypt-legacy}/include"
      "LIBS=-L${super.libxcrypt-legacy}/lib"
    ];
  });

  # This was renamed in NixOS 22.11, nixos-mailserver still refers to the old name.
  pypolicyd-spf = self.spf-engine;

  py_pytest_patterns = self.callPackage ./python/pytest-patterns { };

  # Speed up NixOS tests by making the 9p file system more efficient.
  qemu = super.qemu.overrideAttrs (o: {
    patches = o.patches ++ [ (super.fetchpatch {
      name = "qemu-9p-performance-fix.patch";
      url = "https://gitlab.com/lheckemann/qemu/-/commit/ca8c4a95a320dba9854c3fd4159ff4f52613311f.patch";
      sha256 = "sha256-9jYpGmD28yJGZU4zlae9BL4uU3iukWdPWpSkgHHvOxI=";
    }) ];
  });
  qemu-ceph-nautilus = self.qemu.override {
    cephSupport = true;
    ceph = self.ceph-nautilus.ceph;
  };

  rabbitmq-server_3_8 = super.rabbitmq-server;

<<<<<<< HEAD
  rich-cli = super.rich-cli.overridePythonAttrs (prev: {
    propagatedBuildInputs = with self.python3Packages; [
      rich
      click
      requests
      textual
      rich-rst
    ];
  });

  # Ruby 2.7 is EOL but we still need it for Sensu until Aramaki takes over ;)
  #ruby_2_7 = getClosureFromStore /nix/store/qqc6v89xn0g2w123wx85blkpc4pz2ags-ruby-2.7.8;

  sensu = getClosureFromStore /nix/store/3ya2sq1nl4i616mc40kpmag9ndhzj5fy-sensu-1.9.0;

  sensu-plugins-elasticsearch = getClosureFromStore /nix/store/dawyv3kzr69qj2lq8cfm0j941i2hjnfb-sensu-plugins-elasticsearch-4.2.2;
  sensu-plugins-kubernetes = getClosureFromStore /nix/store/cndsgrdmqlgdwc6hnvvrji17jlr7z15k-sensu-plugins-kubernetes-4.0.0;
  sensu-plugins-memcached = getClosureFromStore /nix/store/9hw039bi9zkr33i5vm66403wkf5cqpnc-sensu-plugins-memcached-0.1.3;
  sensu-plugins-mysql = getClosureFromStore /nix/store/ng5blik2ajm6hb5i4ay57yyzbiy5ana0-sensu-plugins-mysql-3.1.1;
  sensu-plugins-disk-checks = getClosureFromStore /nix/store/kmrapdk57468z9zcl57wk1vhz550naqm-sensu-plugins-disk-checks-5.1.4;
  sensu-plugins-entropy-checks = getClosureFromStore /nix/store/fa43q081m3hgvb2lkrqrmjki9349llrv-sensu-plugins-entropy-checks-1.0.0;
  sensu-plugins-http = getClosureFromStore /nix/store/b297df4389l1nrfbsh70x73qqfgamhq0-sensu-plugins-http-6.1.0;
  sensu-plugins-logs = getClosureFromStore /nix/store/cxya5kgd5rksqvqq4mx1cim32wv9nzr2-sensu-plugins-logs-4.1.1;
  sensu-plugins-network-checks = getClosureFromStore /nix/store/155c327fy4din77fv4sk6xzc1k8afbam-sensu-plugins-network-checks-4.0.0;
  sensu-plugins-postfix = getClosureFromStore /nix/store/ac14jxfzl77nm09i4w2p6mrbl6fj6ri4-sensu-plugins-postfix-1.0.0;
  sensu-plugins-postgres = getClosureFromStore /nix/store/mzlxvlfwn8bga044vdabpzdcqwjjblr1-sensu-plugins-postgres-4.2.0;
  sensu-plugins-rabbitmq = getClosureFromStore /nix/store/lcvrxlakcxiqzvwq7g284nhzqfc5gvjv-sensu-plugins-rabbitmq-8.1.0;
  sensu-plugins-redis = getClosureFromStore /nix/store/qbqnynpw5mzx98nz8lx89gpjw91wyd5b-sensu-plugins-redis-4.1.0;

  solr = super.callPackage ./solr { };
=======
  remarshal = super.callPackage ./remarshal.nix { };
  rum = super.callPackage ./postgresql/rum { };

  sensu = super.callPackage ./sensu { ruby = super.ruby_2_6; };
  sensu-plugins-elasticsearch = super.callPackage ./sensuplugins-rb/sensu-plugins-elasticsearch { };
  sensu-plugins-kubernetes = super.callPackage ./sensuplugins-rb/sensu-plugins-kubernetes { };
  sensu-plugins-memcached = super.callPackage ./sensuplugins-rb/sensu-plugins-memcached { };
  sensu-plugins-mysql = super.callPackage ./sensuplugins-rb/sensu-plugins-mysql { };
  sensu-plugins-disk-checks = super.callPackage ./sensuplugins-rb/sensu-plugins-disk-checks { };
  sensu-plugins-entropy-checks = super.callPackage ./sensuplugins-rb/sensu-plugins-entropy-checks { };
  sensu-plugins-http = super.callPackage ./sensuplugins-rb/sensu-plugins-http { };
  sensu-plugins-influxdb = super.callPackage ./sensuplugins-rb/sensu-plugins-influxdb { };
  sensu-plugins-logs = super.callPackage ./sensuplugins-rb/sensu-plugins-logs { };
  sensu-plugins-network-checks = super.callPackage ./sensuplugins-rb/sensu-plugins-network-checks { };
  sensu-plugins-postfix = super.callPackage ./sensuplugins-rb/sensu-plugins-postfix { };
  sensu-plugins-postgres = super.callPackage ./sensuplugins-rb/sensu-plugins-postgres { };
  sensu-plugins-rabbitmq = super.callPackage ./sensuplugins-rb/sensu-plugins-rabbitmq { };
  sensu-plugins-redis = super.callPackage ./sensuplugins-rb/sensu-plugins-redis { };
  sensu-plugins-systemd = super.callPackage ./sensuplugins-rb/sensu-plugins-systemd { };

  sudo = super.sudo.overrideAttrs (oldAttrs: {
    patches = (if (oldAttrs ? "patches") then oldAttrs.patches else []) ++ [
    (fetchpatch {
      name = "CVE-2022-43995.patch";
      url = "https://github.com/sudo-project/sudo/commit/bd209b9f16fcd1270c13db27ae3329c677d48050.patch";
      sha256 = "sha256-JUdoStoSyv6KBPsyzxuMIxqwZMZsjUPj8zUqOSvmZ1A=";
    })];
  });

  tcpdump = (super.tcpdump.override {
    libpcap = self.libpcap-vxlan;
  }).overrideAttrs(old: {
    pname = "tcpdump-vxlan";
  });

  temporal_tables = super.callPackage ./postgresql/temporal_tables { };
  tideways_daemon = super.callPackage ./tideways/daemon.nix {};
  tideways_module = super.callPackage ./tideways/module.nix {};

  wkhtmltopdf_0_12_5 = super.callPackage ./wkhtmltopdf/0_12_5.nix { };
  wkhtmltopdf_0_12_6 = super.callPackage ./wkhtmltopdf/0_12_6.nix { };
  wkhtmltopdf = self.wkhtmltopdf_0_12_6;
>>>>>>> 8ef2500f

  xtrabackup = self.percona-xtrabackup_8_0;
}<|MERGE_RESOLUTION|>--- conflicted
+++ resolved
@@ -6,7 +6,6 @@
   phps = (import ../nix-phps/pkgs/phps.nix) (../nix-phps)
     {} super;
 
-<<<<<<< HEAD
   inherit (super) fetchpatch fetchFromGitHub fetchurl lib;
   inherit (builtins) hasAttr storePath;
 
@@ -35,11 +34,6 @@
   #
   # == we need to patch upstream PHP for more liberal fpm log file permissions
   #
-=======
-  nixpkgs-23_05 = import versions.nixpkgs-23_05 {inherit (self) config;};
-
-  inherit (super) fetchpatch fetchurl lib;
->>>>>>> 8ef2500f
 
   # Import old php versions from nix-phps.
   inherit (phps) php72 php73 php74 php80;
@@ -62,12 +56,7 @@
     pkgs = self;
     # Only used by the agent for now but we should probably use this
     # for all our Python packages and update Python in sync then.
-<<<<<<< HEAD
     pythonPackages = self.python311Packages;
-=======
-    # We use 23.05 here after back-porting agent code from 23.05.
-    pythonPackages = nixpkgs-23_05.python310Packages;
->>>>>>> 8ef2500f
   });
 
   backy = super.callPackage ./backy { inherit (nixpkgs-23_05) poetry2nix python310 mkShellNoCC;};
@@ -76,14 +65,10 @@
   # imports from other nixpkgs versions or local definitions
   #
 
-<<<<<<< HEAD
   apacheHttpdLegacyCrypt = self.apacheHttpd.override {
     aprutil = self.aprutil.override { libxcrypt = self.libxcrypt-legacy; };
   };
 
-  inherit (super.callPackage ./boost { }) boost159;
-
-=======
   bird = super.bird.overrideAttrs (old: {
     patches = old.patches ++ [ ./bird-bfd-strict-bind.patch ];
   });
@@ -99,8 +84,8 @@
     };
   });
 
-  bundlerSensuPlugin = super.callPackage ./sensuplugins-rb/bundler-sensu-plugin.nix { };
->>>>>>> 8ef2500f
+  inherit (super.callPackage ./boost { }) boost159;
+
   busybox = super.busybox.overrideAttrs (oldAttrs: {
       meta.priority = 10;
     });
@@ -111,21 +96,6 @@
   check_md_raid = super.callPackage ./check_md_raid { };
   check_megaraid = super.callPackage ./check_megaraid { };
 
-<<<<<<< HEAD
-  # XXX: ceph doesn't build
-  # ceph = (super.callPackage ./ceph {
-  #     pythonPackages = super.python3Packages;
-  #     boost = super.boost155;
-  # });
-
-  docsplit = super.callPackage ./docsplit { };
-
-  # Don't make docker 25.x the default yet, we still have old docker
-  # installs which use the devicemapper storage driver.
-  docker = super.docker_24.overrideAttrs (old: {
-    # Workaround for Hydra not reading nixpkgs-config.nix
-    meta = builtins.removeAttrs old.meta [ "knownVulnerabilites" ];
-=======
   # default ceph packages
   inherit (self.ceph-nautilus) ceph ceph-client libceph;
   # upstream ceph packaging switched to offering a reduced client tooling set, let's see how that works
@@ -147,61 +117,20 @@
     libceph = ceph.lib;
   };
 
-  # Hash is wrong upstream
-  containerd = super.containerd.overrideAttrs(_: rec {
-    version = "1.5.1";
-
-    src = super.fetchFromGitHub {
-      rev = "v${version}";
-      owner = "containerd";
-      repo = "containerd";
-      sha256 = "16q34yiv5q98b9d5vgy1lmmppg8agrmnfd1kzpakkf4czkws0p4d";
-    };
-  });
-
   docsplit = super.callPackage ./docsplit { };
+
+  # Don't make docker 25.x the default yet, we still have old docker
+  # installs which use the devicemapper storage driver.
+  docker = super.docker_24.overrideAttrs (old: {
+    # Workaround for Hydra not reading nixpkgs-config.nix
+    meta = builtins.removeAttrs old.meta [ "knownVulnerabilites" ];
+  });
 
   dstat = super.dstat.overrideAttrs(old: rec {
     patches = old.patches ++ [ ./dstat-interface-altnames.patch ];
   });
 
-  elasticsearch7 = (super.elasticsearch7.override {
-    jre_headless = self.jdk11_headless;
-  }).overrideAttrs(_: rec {
-    version = elk7Version;
-    name = "elasticsearch-${version}";
-
-    src = super.fetchurl {
-      url = "https://artifacts.elastic.co/downloads/elasticsearch/${name}-linux-x86_64.tar.gz";
-      sha256 = "07p16n53fg513l4f04zq10hh5j9q6rjwz8hs8jj8y97jynvf6yiv";
-    };
-  });
-
-  elasticsearch7-oss = (super.elasticsearch7-oss.override {
-    jre_headless = self.jdk11_headless;
-  }).overrideAttrs(_: rec {
-    version = elk7Version;
-    name = "elasticsearch-oss-${version}";
-
-    src = super.fetchurl {
-      url = "https://artifacts.elastic.co/downloads/elasticsearch/${name}-linux-x86_64.tar.gz";
-      sha256 = "1m6wpxs56qb6n473hawfw2n8nny8gj3dy8glq4x05005aa8dv6kh";
-    };
-  });
-
-  flannel = super.flannel.overrideAttrs(_: rec {
-    version = "0.13.1-rc1";
-    rev = "v${version}";
-
-    src = super.fetchFromGitHub {
-      inherit rev;
-      owner = "coreos";
-      repo = "flannel";
-      sha256 = "119sf1fziznrx7y9ml7h4cqfy0hyl34sbxm81rwjg2svwz0qx6x1";
-    };
-  });
-
-  frr = nixpkgs-23_05.frr.overrideAttrs (old: rec {
+  frr = super.frr.overrideAttrs (old: rec {
     version = "8.5.5";
     src = super.fetchFromGitHub {
       owner = "FRRouting";
@@ -215,22 +144,29 @@
     ];
   });
 
-  gitlab = super.callPackage ./gitlab { };
-  gitlab-workhorse = super.callPackage ./gitlab/gitlab-workhorse { };
-
-  graylog = super.graylog.overrideAttrs(_: rec {
-    version = "3.3.16";
-
-    src = fetchurl {
-      url = "https://packages.graylog2.org/releases/graylog/graylog-${version}.tgz";
-      sha256 = "17nxvj6haf5an6yj6zdjvcaxlliamcl16bca1z1jjcd7h9yjgxrz";
+  innotop = super.callPackage ./percona/innotop.nix { };
+
+  ipmitool = super.ipmitool.overrideAttrs(a: a // {
+    buildInputs = a.buildInputs ++ [ super.ncurses super.readline ];
+    configureFlags = a.configureFlags ++ [
+      "--enable-ipmishell"
+    ];
+  });
+
+  keepalived = super.keepalived.overrideAttrs(_: rec {
+    version = "2.2.8-g9d4579";
+
+    src = super.fetchFromGitHub {
+      rev = "9d4579b706048d55da664cf0e09b8dfd409c0266";
+      owner = "acassen";
+      repo = "keepalived";
+      sha256 = "gUW8PQoqQJipShxu3l8hSgLVNGS/KCS7SpATNHWh7nI=";
     };
->>>>>>> 8ef2500f
-  });
-
-  innotop = super.callPackage ./percona/innotop.nix { };
-
-<<<<<<< HEAD
+
+    patches = [
+    ];
+  });
+
   libmodsecurity = super.callPackage ./libmodsecurity { };
 
   # We don't try to run matomo from the Nix store like upstream does,
@@ -243,34 +179,6 @@
       rmdir $out/share/tmp
       runHook postInstall
     '';
-=======
-  ipmitool = super.ipmitool.overrideAttrs(a: a // {
-    buildInputs = a.buildInputs ++ [ super.ncurses super.readline ];
-    configureFlags = a.configureFlags ++ [
-      "--enable-ipmishell"
-    ];
-  });
-
-  jibri = super.callPackage ./jibri { jre_headless = super.jre8_headless; };
-
-  jicofo = super.jicofo.overrideAttrs(oldAttrs: rec {
-    pname = "jicofo";
-    version = "1.0-830";
-    src = super.fetchurl {
-      url = "https://download.jitsi.org/stable/${pname}_${version}-1_all.deb";
-      sha256 = "1q3lx0xaxpw7ycxaaphwr1mxv12yskh84frrxv1r27z1gkcdgd3f";
-    };
-  });
-
-  jitsi-meet = super.jitsi-meet.overrideAttrs(oldAttrs: rec {
-    pname = "jitsi-meet";
-    version = "1.0.5638";
-    src = super.fetchurl {
-      url = "https://download.jitsi.org/jitsi-meet/src/jitsi-meet-${version}.tar.bz2";
-      sha256 = "1nahja4i8400445zymqmpq7g1gmwxvjrbvinhmpzi42alzvw3kw6";
-    };
-
->>>>>>> 8ef2500f
   });
 
   # PL-131574
@@ -303,7 +211,6 @@
     };
 
 
-<<<<<<< HEAD
 
   matomo-beta = super.matomo-beta.overrideAttrs (oldAttrs: {
     installPhase = ''
@@ -313,40 +220,6 @@
       rmdir $out/share/tmp
       runHook postInstall
     '';
-=======
-  keepalived = super.keepalived.overrideAttrs(_: rec {
-    version = "2.2.8-g9d4579";
-
-    src = super.fetchFromGitHub {
-      rev = "9d4579b706048d55da664cf0e09b8dfd409c0266";
-      owner = "acassen";
-      repo = "keepalived";
-      sha256 = "gUW8PQoqQJipShxu3l8hSgLVNGS/KCS7SpATNHWh7nI=";
-    };
-
-    patches = [
-    ];
-  });
-
-  kibana7 = super.kibana7.overrideAttrs(_: rec {
-    version = elk7Version;
-    name = "kibana-${version}";
-
-    src = super.fetchurl {
-      url = "https://artifacts.elastic.co/downloads/kibana/${name}-linux-x86_64.tar.gz";
-      sha256 = "06p0v39ih606mdq2nsdgi5m7y1iynk9ljb9457h5rrx6jakc2cwm";
-    };
-  });
-
-  kibana7-oss = super.kibana7-oss.overrideAttrs(_: rec {
-    version = elk7Version;
-    name = "kibana-oss-${version}";
-
-    src = super.fetchurl {
-      url = "https://artifacts.elastic.co/downloads/kibana/${name}-linux-x86_64.tar.gz";
-      sha256 = "050rhx82rqpgqssp1rdflz1ska3f179kd2k2xznb39614nk0m6gs";
-    };
->>>>>>> 8ef2500f
   });
 
   kubernetes-dashboard = super.callPackage ./kubernetes-dashboard.nix { };
@@ -429,7 +302,6 @@
                 all.redis
               ]);
 
-<<<<<<< HEAD
   lamp_php83 = self.php83.withExtensions ({ enabled, all }:
               enabled ++ [
                 all.bcmath
@@ -437,78 +309,24 @@
                 all.memcached
                 all.redis
               ]);
-=======
-  # Newer linux kernel. Includes mitigations for the Inception and Downfall
-  # CPU vulnerabilities.
-  linuxPackages = super.linuxPackagesFor (nixpkgs-23_05.linux_5_15.override {
-    argsOverride = rec {
-      src = self.fetchurl {
-        url = "mirror://kernel/linux/kernel/v5.x/linux-${version}.tar.xz";
-        hash = "sha256-r4TlQWThwB9ZdkulKESO02s3fSKq+9gbSwz0d5LvSqo=";
-      };
-      version = "5.15.138";
-      modDirVersion = version;
-    };
-  });
->>>>>>> 8ef2500f
 
   latencytop_nox = super.latencytop.overrideAttrs(_: {
     buildInputs = with self; [ ncurses glib ];
     makeFlags = [ "HAS_GTK_GUI=" ];
   });
 
+  libpcap-vxlan = super.libpcap.overrideAttrs (old: {
+    pname = "libpcap-vxlan";
+    patches = old.patches or [] ++ [
+      ./libpcap-replace-geneve-with-vxlan.patch
+    ];
+  });
+
   libxcrypt-with-sha256 = super.libxcrypt.override {
     enableHashes = "strong,sha256crypt";
   };
 
-<<<<<<< HEAD
   links2_nox = super.links2.override { enableX11 = false; enableFB = false; };
-=======
-  # Use linux-firmware from 23.05 to get microcode which includes
-  # fixes for Zenbleed and Inception.
-  microcodeAmd = super.microcodeAmd.override {
-    firmwareLinuxNonfree = nixpkgs-23_05.linux-firmware;
-  };
-  # Use microcodeIntel from 23.05 to get fixes for Downfall.
-  inherit (nixpkgs-23_05) microcodeIntel;
-
-  mongodb-3_6 = super.mongodb-3_6.overrideAttrs(_: rec {
-    # We have set the license to null to avoid that Hydra complains about unfree
-    # licenses (here: SSPL). We should explicitly allow SSPL in the future and
-    # remove this override here.
-    meta.license = null;
-    version = "3.6.19";
-    name = "mongodb-${version}";
-    src = super.fetchurl {
-      url = "https://fastdl.mongodb.org/src/mongodb-src-r${version}.tar.gz";
-      sha256 = "0y0k5lc2czvg8zirvqfnmpv9z0xz2slp2zfacp0hm0kzcnq82m51";
-    };
-  });
-  mongodb-4_0 = super.mongodb-4_0.overrideAttrs(_: rec {
-    # We have set the license to null to avoid that Hydra complains about unfree
-    # licenses (here: SSPL). We should explicitly allow SSPL in the future and
-    # remove this override here.
-    meta.license = null;
-    version = "4.0.19";
-    name = "mongodb-${version}";
-    src = super.fetchurl {
-      url = "https://fastdl.mongodb.org/src/mongodb-src-r${version}.tar.gz";
-      sha256 = "1kbw8vjbwlh94y58am0cxdz92mpb4amf575x0p456h1k3kh87rjg";
-    };
-  });
-  mongodb-4_2 = super.mongodb-4_2.overrideAttrs(_: rec {
-    # We have set the license to null to avoid that Hydra complains about unfree
-    # licenses (here: SSPL). We should explicitly allow SSPL in the future and
-    # remove this override here.
-    meta.license = null;
-    version = "4.2.18";
-    name = "mongodb-${version}";
-    src = super.fetchurl {
-      url = "https://fastdl.mongodb.org/src/mongodb-src-r${version}.tar.gz";
-      sha256 = "1fl555n8nnp3qpgx2hppz6yjh9w697kryzgkv73qld8zrikrbfsv";
-    };
-  });
->>>>>>> 8ef2500f
 
   lkl = super.lkl.overrideAttrs(_: rec {
     version = "2023-11-07";
@@ -601,7 +419,6 @@
     ];
   });
 
-<<<<<<< HEAD
   nginxLegacyCrypt = self.nginx.overrideAttrs(old: {
     strictDeps = true;
     buildInputs = [ self.libxcrypt-legacy ] ++ old.buildInputs;
@@ -612,34 +429,6 @@
   };
 
   opensearch-dashboards = super.callPackage ./opensearch-dashboards { };
-=======
-  openssh_9_6 = super.openssh.overrideAttrs(old_ssh: rec {
-    version = "9.6p1";
-    name = "openssh-${version}";
-
-    src = super.fetchurl {
-      url = "mirror://openbsd/OpenSSH/portable/openssh-${version}.tar.gz";
-      hash = "sha256-kQIRwHJVqMWtZUORtA7lmABxDdgRndU2LeCThap6d3w=";
-    };
-
-    patches = with builtins;
-      filter (p: ! (elem (builtins.baseNameOf p)
-                 ["CVE-2021-41617-1.patch" "CVE-2021-41617-2.patch"]))
-      old_ssh.patches
-      ++ [
-        ./openssh/openssh-9.6_p1-CVE-2024-6387.patch
-        ./openssh/openssh-9.6_p1-chaff-logic.patch
-      ];
-
-  });
-
-  libpcap-vxlan = super.libpcap.overrideAttrs (old: {
-    pname = "libpcap-vxlan";
-    patches = old.patches or [] ++ [
-      ./libpcap-replace-geneve-with-vxlan.patch
-    ];
-  });
->>>>>>> 8ef2500f
 
   percona = self.percona80;
   percona-toolkit = super.perlPackages.PerconaToolkit.overrideAttrs(oldAttrs: {
@@ -666,7 +455,6 @@
     openssl = self.openssl_1_1;
   };
 
-<<<<<<< HEAD
   percona-xtrabackup_8_3 = assert self.percona-xtrabackup_innovation.mysqlVersion == "8.3"; self.percona-xtrabackup_innovation;
   # Has been renamed upstream, backy-extract still wants to use it.
   pkgconfig = super.pkg-config;
@@ -674,31 +462,6 @@
   postfix = super.postfix.override {
     cyrus_sasl = self.cyrus_sasl-legacyCrypt;
   };
-=======
-  polkit = super.polkit.overrideAttrs(_: {
-
-    patches = [
-      # Don't use etc/dbus-1/system.d
-      # Upstream MR: https://gitlab.freedesktop.org/polkit/polkit/merge_requests/11
-      (fetchpatch {
-        url = "https://gitlab.freedesktop.org/polkit/polkit/commit/5dd4e22efd05d55833c4634b56e473812b5acbf2.patch";
-        sha256 = "17lv7xj5ksa27iv4zpm4zwd4iy8zbwjj4ximslfq3sasiz9kxhlp";
-      })
-      (fetchpatch {
-        # https://www.openwall.com/lists/oss-security/2021/06/03/1
-        # https://gitlab.freedesktop.org/polkit/polkit/-/merge_requests/79
-        name = "CVE-2021-3560.patch";
-        url = "https://gitlab.freedesktop.org/polkit/polkit/-/commit/a04d13affe0fa53ff618e07aa8f57f4c0e3b9b81.patch";
-        sha256 = "157ddsizgr290jsb8fpafrc37gc1qw5pdvl351vnn3pzhqs7n6f4";
-      })
-      # pkexec: local privilege escalation (CVE-2021-4034)
-      (fetchpatch {
-        url = "https://gitlab.freedesktop.org/polkit/polkit/-/commit/a2bf5c9c83b6ae46cbd5c779d3055bff81ded683.patch";
-        sha256 = "162jkpg2myq0rb0s5k3nfr4pqwv9im13jf6vzj8p5l39nazg5i4s";
-      })
-    ];
-  });
->>>>>>> 8ef2500f
 
   prometheus-elasticsearch-exporter = super.callPackage ./prometheus-elasticsearch-exporter.nix { };
 
@@ -731,7 +494,6 @@
 
   rabbitmq-server_3_8 = super.rabbitmq-server;
 
-<<<<<<< HEAD
   rich-cli = super.rich-cli.overridePythonAttrs (prev: {
     propagatedBuildInputs = with self.python3Packages; [
       rich
@@ -762,35 +524,6 @@
   sensu-plugins-redis = getClosureFromStore /nix/store/qbqnynpw5mzx98nz8lx89gpjw91wyd5b-sensu-plugins-redis-4.1.0;
 
   solr = super.callPackage ./solr { };
-=======
-  remarshal = super.callPackage ./remarshal.nix { };
-  rum = super.callPackage ./postgresql/rum { };
-
-  sensu = super.callPackage ./sensu { ruby = super.ruby_2_6; };
-  sensu-plugins-elasticsearch = super.callPackage ./sensuplugins-rb/sensu-plugins-elasticsearch { };
-  sensu-plugins-kubernetes = super.callPackage ./sensuplugins-rb/sensu-plugins-kubernetes { };
-  sensu-plugins-memcached = super.callPackage ./sensuplugins-rb/sensu-plugins-memcached { };
-  sensu-plugins-mysql = super.callPackage ./sensuplugins-rb/sensu-plugins-mysql { };
-  sensu-plugins-disk-checks = super.callPackage ./sensuplugins-rb/sensu-plugins-disk-checks { };
-  sensu-plugins-entropy-checks = super.callPackage ./sensuplugins-rb/sensu-plugins-entropy-checks { };
-  sensu-plugins-http = super.callPackage ./sensuplugins-rb/sensu-plugins-http { };
-  sensu-plugins-influxdb = super.callPackage ./sensuplugins-rb/sensu-plugins-influxdb { };
-  sensu-plugins-logs = super.callPackage ./sensuplugins-rb/sensu-plugins-logs { };
-  sensu-plugins-network-checks = super.callPackage ./sensuplugins-rb/sensu-plugins-network-checks { };
-  sensu-plugins-postfix = super.callPackage ./sensuplugins-rb/sensu-plugins-postfix { };
-  sensu-plugins-postgres = super.callPackage ./sensuplugins-rb/sensu-plugins-postgres { };
-  sensu-plugins-rabbitmq = super.callPackage ./sensuplugins-rb/sensu-plugins-rabbitmq { };
-  sensu-plugins-redis = super.callPackage ./sensuplugins-rb/sensu-plugins-redis { };
-  sensu-plugins-systemd = super.callPackage ./sensuplugins-rb/sensu-plugins-systemd { };
-
-  sudo = super.sudo.overrideAttrs (oldAttrs: {
-    patches = (if (oldAttrs ? "patches") then oldAttrs.patches else []) ++ [
-    (fetchpatch {
-      name = "CVE-2022-43995.patch";
-      url = "https://github.com/sudo-project/sudo/commit/bd209b9f16fcd1270c13db27ae3329c677d48050.patch";
-      sha256 = "sha256-JUdoStoSyv6KBPsyzxuMIxqwZMZsjUPj8zUqOSvmZ1A=";
-    })];
-  });
 
   tcpdump = (super.tcpdump.override {
     libpcap = self.libpcap-vxlan;
@@ -798,14 +531,5 @@
     pname = "tcpdump-vxlan";
   });
 
-  temporal_tables = super.callPackage ./postgresql/temporal_tables { };
-  tideways_daemon = super.callPackage ./tideways/daemon.nix {};
-  tideways_module = super.callPackage ./tideways/module.nix {};
-
-  wkhtmltopdf_0_12_5 = super.callPackage ./wkhtmltopdf/0_12_5.nix { };
-  wkhtmltopdf_0_12_6 = super.callPackage ./wkhtmltopdf/0_12_6.nix { };
-  wkhtmltopdf = self.wkhtmltopdf_0_12_6;
->>>>>>> 8ef2500f
-
   xtrabackup = self.percona-xtrabackup_8_0;
 }
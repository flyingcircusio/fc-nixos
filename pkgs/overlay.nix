--- conflicted
+++ resolved
@@ -5,7 +5,7 @@
   pkgs-unstable = import versions.nixos-unstable {};
   elk7Version = "7.8.0";
 
-in rec {
+in {
   # keep in sync with nixos/platform/garbagecollect/default.nix
   nixpkgs-unstable-src = versions.nixos-unstable;
 
@@ -166,15 +166,10 @@
   tideways_daemon = super.callPackage ./tideways/daemon.nix {};
   tideways_module = super.callPackage ./tideways/module.nix {};
 
-<<<<<<< HEAD
-  wkhtmltopdf_0_12_6 = super.callPackage ./wkhtmltopdf_0_12_6.nix { };
-  wkhtmltopdf = wkhtmltopdf_0_12_6;
-=======
   wkhtmltopdf_0_12_4 = super.callPackage ./wkhtmltopdf/0_12_4.nix { };
   wkhtmltopdf_0_12_5 = super.callPackage ./wkhtmltopdf/0_12_5.nix { };
   wkhtmltopdf_0_12_6 = super.callPackage ./wkhtmltopdf/0_12_6.nix { };
   wkhtmltopdf = self.wkhtmltopdf_0_12_6;
->>>>>>> ef40dfd2
 
   inherit (pkgs-unstable) writeShellScript;
 

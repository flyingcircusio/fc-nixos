<<<<<<< HEAD
{ lib, stdenv, python3Full, python3Packages, lz4, blockdev, lvm2, util-linux, ceph, agent, util-physical }:
=======
{ lib, stdenv, python3Full, python3Packages, cryptsetup, lz4, blockdev, lvm2, agent, py_pytest_patterns }:
>>>>>>> 8ef2500f

let
  py = python3Packages;
in

py.buildPythonApplication rec {
  name = "fc-ceph-${version}";
  version = "2.1";
  src = ./.;
  dontStrip = true;
  propagatedBuildInputs = [
    blockdev
    lz4
    agent
<<<<<<< HEAD
    util-linux
    util-physical
=======
>>>>>>> 8ef2500f
    python3Packages.requests
    cryptsetup
  ];

  checkInputs = [
    python3Packages.mock
    python3Packages.freezegun
    py_pytest_patterns
  ];

  nativeCheckInputs = [
    python3Packages.pytest
  ];

  meta = with lib; {
    description = "fc-ceph";
    maintainers = [ maintainers.theuni ];
    platforms = platforms.unix;
  };

  checkPhase = ''
    pytest -vv src/fc/ceph
  '';

}<|MERGE_RESOLUTION|>--- conflicted
+++ resolved
@@ -1,8 +1,4 @@
-<<<<<<< HEAD
-{ lib, stdenv, python3Full, python3Packages, lz4, blockdev, lvm2, util-linux, ceph, agent, util-physical }:
-=======
 { lib, stdenv, python3Full, python3Packages, cryptsetup, lz4, blockdev, lvm2, agent, py_pytest_patterns }:
->>>>>>> 8ef2500f
 
 let
   py = python3Packages;
@@ -17,11 +13,6 @@
     blockdev
     lz4
     agent
-<<<<<<< HEAD
-    util-linux
-    util-physical
-=======
->>>>>>> 8ef2500f
     python3Packages.requests
     cryptsetup
   ];

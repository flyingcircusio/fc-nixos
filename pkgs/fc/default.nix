--- conflicted
+++ resolved
@@ -6,25 +6,15 @@
   agent = callPackage ./agent {};
 
   check-age = callPackage ./check-age {};
-<<<<<<< HEAD
-  # XXX: ceph is broken, needs integration of changes from 21.05
-  # check-ceph = callPackage ./check-ceph {};
-=======
   check-ceph = {
     jewel = callPackage ./check-ceph/jewel {ceph = pkgs.ceph-jewel;};
     luminous = callPackage ./check-ceph/luminous {ceph = pkgs.ceph-luminous;};
   };
->>>>>>> 1062bc5e
   check-haproxy = callPackage ./check-haproxy {};
   check-journal = callPackage ./check-journal.nix {};
   check-mongodb = callPackage ./check-mongodb {};
   check-postfix = callPackage ./check-postfix {};
-<<<<<<< HEAD
-  # XXX: ceph is broken, needs integration of changes from 21.05
-  # ceph = callPackage ./ceph { inherit blockdev agent util-physical; };
-=======
   ceph = callPackage ./ceph { inherit blockdev agent util-physical; };
->>>>>>> 1062bc5e
   check-xfs-broken = callPackage ./check-xfs-broken {};
   blockdev = callPackage ./blockdev {};
   roundcube-chpasswd = callPackage ./roundcube-chpasswd {};
@@ -49,8 +39,7 @@
   sensuplugins = callPackage ./sensuplugins {};
   sensusyntax = callPackage ./sensusyntax {};
   userscan = callPackage ./userscan.nix {};
-  # XXX: ceph is broken, needs integration of changes from 21.05
-  # util-physical = callPackage ./util-physical {};
+  util-physical = callPackage ./util-physical {};
   telegraf-collect-psi = callPackage ./telegraf-collect-psi {};
 
 }
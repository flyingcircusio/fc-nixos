--- conflicted
+++ resolved
@@ -4,13 +4,7 @@
   recurseForDerivations = true;
 
   agent = pythonPackages.callPackage ./agent {};
-<<<<<<< HEAD
   agentWithSlurm = pythonPackages.callPackage ./agent { enableSlurm = true; };
-
-  check-age = callPackage ./check-age {};
-  # XXX: ceph is broken, needs integration of changes from 21.05
-  # check-ceph = callPackage ./check-ceph {};
-=======
 
   blockdev = callPackage ./blockdev {};
 
@@ -23,25 +17,14 @@
 
   check-age = callPackage ./check-age {};
   check-ceph-nautilus = callPackage ./check-ceph/nautilus {inherit (pkgs.ceph-nautilus) ceph-client;};
->>>>>>> 8ef2500f
   check-haproxy = callPackage ./check-haproxy {};
   check-journal = callPackage ./check-journal.nix {};
   check-link-redundancy = callPackage ./check-link-redundancy {};
   check-mongodb = callPackage ./check-mongodb {};
   check-postfix = callPackage ./check-postfix {};
-<<<<<<< HEAD
-  # XXX: ceph is broken, needs integration of changes from 21.05
-  # ceph = callPackage ./ceph { inherit blockdev agent util-physical; };
+  check-rib-integrity = callPackage ./check-rib-integrity {};
   check-xfs-broken = callPackage ./check-xfs-broken {};
-  blockdev = callPackage ./blockdev {};
-  roundcube-chpasswd = callPackage ./roundcube-chpasswd {};
-  roundcube-chpasswd-py = callPackage ./roundcube-chpasswd-py {};
-=======
-  check-rib-integrity = callPackage ./check-rib-integrity {};
 
-  check-xfs-broken = callPackage ./check-xfs-broken {};
-  collectdproxy = callPackage ./collectdproxy {};
->>>>>>> 8ef2500f
   fix-so-rpath = callPackage ./fix-so-rpath {};
   ipmitool = callPackage ./ipmitool {};
 
@@ -49,8 +32,7 @@
     {} (builtins.readFile ./ledtool/led.py);
   lldp-to-altname = callPackage ./lldp-to-altname {};
   logcheckhelper = callPackage ./logcheckhelper { };
-  # XXX: needs Python 2.7, untested on newer platform versions.
-  # megacli = callPackage ./megacli { };
+  megacli = callPackage ./megacli { };
   multiping = callPackage ./multiping.nix {};
   neighbour-cache-monitor = callPackage ./neighbour-cache-monitor {};
   ping-on-tap = callPackage ./ping-on-tap {};
@@ -78,6 +60,7 @@
   # };
 
   roundcube-chpasswd = callPackage ./roundcube-chpasswd {};
+  roundcube-chpasswd-py = callPackage ./roundcube-chpasswd-py {};
   secure-erase = callPackage ./secure-erase {};
   sensuplugins = callPackage ./sensuplugins {};
   sensusyntax = callPackage ./sensusyntax {};
@@ -85,12 +68,5 @@
   telegraf-routes-summary = callPackage ./telegraf-routes-summary {};
   trafficclient = pythonPackages.callPackage ./trafficclient.nix {};
   userscan = callPackage ./userscan.nix {};
-<<<<<<< HEAD
-  # XXX: ceph is broken, needs integration of changes from 21.05
-  # util-physical = callPackage ./util-physical {};
-  telegraf-collect-psi = callPackage ./telegraf-collect-psi {};
-=======
   util-physical = callPackage ./util-physical {};
->>>>>>> 8ef2500f
-
 }
--- conflicted
+++ resolved
@@ -1,10 +1,7 @@
 import shlex
 import textwrap
-<<<<<<< HEAD
 import unittest.mock
-=======
 from pathlib import Path
->>>>>>> 8ef2500f
 from unittest import mock
 
 import pytest
@@ -17,10 +14,6 @@
 FC_CHANNEL = (
     "https://hydra.flyingcircus.io/build/93111/download/1/nixexprs.tar.xz"
 )
-<<<<<<< HEAD
-=======
-
->>>>>>> 8ef2500f
 
 
 def test_get_fc_channel_build(log):
@@ -274,14 +267,11 @@
 
 
 def test_find_nix_build_error_default_when_no_error_message():
-<<<<<<< HEAD
     stderr = "weird error nobody expects"
     assert nixos.find_nix_build_error(stderr) == "Building the system failed!"
 
 
 def test_find_nix_build_error_syntax():
-=======
->>>>>>> 8ef2500f
     stderr = textwrap.dedent(
         """
         error:
@@ -324,7 +314,6 @@
     assert nixos.find_nix_build_error(stderr) == expected
 
 
-<<<<<<< HEAD
 def test_find_nix_build_error_builder_failed():
     stderr = textwrap.dedent(
         """
@@ -343,9 +332,6 @@
 
 
 def test_find_nix_build_error_type_error():
-=======
-def test_find_nix_build_error_syntax():
->>>>>>> 8ef2500f
     stderr = textwrap.dedent(
         """
         building '/nix/store/my39ycs0z8xcx3ih78xb3j39r2mz5x88-firewall-local-rules.drv'...
@@ -382,7 +368,6 @@
     assert nixos.find_nix_build_error(stderr) == expected
 
 
-<<<<<<< HEAD
 def test_find_nix_build_error_conflicting_values():
     stderr = textwrap.dedent(
         """
@@ -428,9 +413,6 @@
 
 
 def test_find_nix_build_error_failed_assertion():
-=======
-def test_find_nix_build_error_builder_failed():
->>>>>>> 8ef2500f
     stderr = textwrap.dedent(
         """
         trace: [ "environment" ]
@@ -513,35 +495,6 @@
         nixos.kernel_version(str(kernel))
 
 
-<<<<<<< HEAD
-=======
-    expected = "builder for '/nix/store/ckkdla5pg582i83d0v2w99mxny2jqxk3-unit-script-acme--domain_name--start.drv' failed with exit code 127"
-    assert nixos.find_nix_build_error(stderr) == expected
-
-
-@pytest.fixture
-def dirsetup(tmpdir):
-    drv = tmpdir.mkdir("abcdef-linux-4.4.27")
-    current = tmpdir.mkdir("current")
-    bzImage = drv.ensure("bzImage")
-    (current / "kernel").mksymlinkto(bzImage)
-    mod = drv.mkdir("lib").mkdir("modules")
-    return current / "kernel", mod
-
-
-def test_kernel_versions_equal(dirsetup, tmpdir):
-    kernel, mod = dirsetup
-    mod.mkdir("4.4.27")
-    assert "4.4.27" == nixos.kernel_version(str(kernel))
-
-
-def test_kernel_version_empty(dirsetup, tmpdir):
-    kernel, mod = dirsetup
-    with pytest.raises(RuntimeError):
-        nixos.kernel_version(str(kernel))
-
-
->>>>>>> 8ef2500f
 def test_multiple_kernel_versions(dirsetup, tmpdir):
     kernel, mod = dirsetup
     mod.mkdir("4.4.27")

--- conflicted
+++ resolved
@@ -5,11 +5,7 @@
 
 
 @contextlib.contextmanager
-<<<<<<< HEAD
-def locked(log, lockdir, lockfile_name="fc-agent.lock"):
-=======
 def locked(log, lockdir: Path | str, lockfile_name="fc-agent.lock"):
->>>>>>> 8ef2500f
     """Execute the associated with-block exclusively.
 
     A lockfile will be created as necessary. Once the exclusive lock has

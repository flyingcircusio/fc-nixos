--- conflicted
+++ resolved
@@ -1,9 +1,6 @@
 """Helpers for interaction with the NixOS system"""
-<<<<<<< HEAD
+
 import itertools
-=======
-
->>>>>>> 8ef2500f
 import os
 import os.path as p
 import re
@@ -306,15 +303,9 @@
         raise ChannelUpdateFailed(stdout=stdout, stderr=stderr)
 
 
-<<<<<<< HEAD
 def find_nix_build_error(stderr: str, log=_log):
     """Returns the (hopefully) interesting part of the error message from Nix
     build output or a generic message if nothing is found.
-=======
-def find_nix_build_error(stderr, log=_log):
-    """Returns a one-line error message from Nix build output or
-    a generic message if nothing is found.
->>>>>>> 8ef2500f
     """
 
     # Define variables to make sure they are available for parse error handling.
@@ -374,7 +365,6 @@
     return "Building the system failed!"
 
 
-<<<<<<< HEAD
 def get_free_store_disk_space(log):
     """
     Returns free disk space for the device where /nix/store resides, in bytes.
@@ -424,9 +414,6 @@
 def build_system(
     channel_url=None, build_options=None, out_link=None, log=_log
 ):
-=======
-def build_system(channel_url=None, build_options=None, out_link=None, log=_log):
->>>>>>> 8ef2500f
     """
     Build system with this channel. Works like nixos-rebuild build.
     Does not modify the running system.

"""Do a platform update.

This activity does nothing if the machine already uses the new version.
"""

import os.path as p
from typing import Optional

import structlog
from fc.maintenance import state
from fc.maintenance.estimate import Estimate
from fc.util import nixos
from fc.util.logging import init_command_logging
from fc.util.nixos import UnitChanges

from ...util.channel import Channel
<<<<<<< HEAD
=======
from ...util.lock import locked
>>>>>>> 8ef2500f
from . import Activity, ActivityMergeResult, RebootType

_log = structlog.get_logger()

# The link goes away after a reboot. It's possible that the new system
# will be garbage-collected before the switch in that case but the switch
# will still work.
NEXT_SYSTEM = "/run/next-system"


class UpdateActivity(Activity):
    """
    Updates the NixOS system to a different channel URL.
    The new system resulting from the channel URL is already pre-built
    in `UpdateActivity.prepare` which means that a run of this activity usually
    only has to set the new system link and switch to it.
    """

    def __init__(
        self, next_channel_url: str, next_environment: str = None, log=_log
    ):
        super().__init__()
        self.next_environment = next_environment
        self.next_channel_url = next_channel_url
<<<<<<< HEAD
        self.changelog_url = None
=======
>>>>>>> 8ef2500f
        self.current_system = None
        self.next_system = None
        self.current_channel_url = None
        self.current_release = None
        self.next_release = None
        self.current_version = None
        self.next_version = None
        self.current_environment = None
        self.unit_changes: UnitChanges = {}
        self.current_kernel = None
        self.next_kernel = None
        self.reboot_needed = None
        self.set_up_logging(log)
        self._detect_current_state()
        self._detect_next_version()
        self.log.debug(
            "update-init",
            next_channel_url=next_channel_url,
            next_environment=next_environment,
        )

    def __eq__(self, other):
        return (
            isinstance(other, UpdateActivity)
            and self.__getstate__() == other.__getstate__()
        )

    @classmethod
    def from_enc(cls, log, enc) -> Optional["UpdateActivity"]:
        """
        Create a new UpdateActivity from ENC data or None, if nothing would
        change.

        """
        if not enc or not enc.get("parameters"):
            log.warning(
                "enc-data-missing",
                msg="No ENC data, cannot update the system.",
            )
            return

        env_name = enc["parameters"]["environment"]
        channel_url = enc["parameters"]["environment_url"]

        next_channel = Channel(
            log,
            channel_url,
            name="next",
            environment=env_name,
        )

        if next_channel.is_local:
            log.warn(
                "update-from-enc-local-channel",
                _replace_msg=(
                    "UpdateActivity is incompatible with local checkouts."
                ),
            )
            return

        activity = cls(next_channel.resolved_url, next_channel.environment)
        return activity

    @property
    def is_effective(self):
        """
        Predicts if the activity will make changes to the system based on current
        knowledge.
        This can change after preparing the update when the resulting system is known.
        We assume that channel URLs are immutable. No update when the URL is the same.
        An update producing the same system is also considered ineffective.

        Only comparing the systems could be misleading because system changes can
        be introduced by coincidental changes to local system configuration which should
        not trigger an update request (normal system builds with the current channel
        will pick it up).
        """
        if self.next_channel_url == self.current_channel_url:
            return False
        if self.current_system == self.next_system:
            return False
        return True
<<<<<<< HEAD

    def load(self):
        # Add attributes after deserialization if needed to stay compatible
        # with older persisted instances of UpdateActivity.
        if not hasattr(self, "current_release"):
            self.current_release = None
        if not hasattr(self, "next_release"):
            self.next_release = None
        if not hasattr(self, "changelog_url"):
            self.changelog_url = None
=======
>>>>>>> 8ef2500f

    def prepare(self, dry_run=False):
        self.log.debug(
            "update-prepare-start",
            current_version=self.current_version,
            current_channel_url=self.current_channel_url,
            current_environment=self.current_environment,
            next_channel=self.next_channel_url,
            next_environment=self.next_environment,
            dry_run=dry_run,
        )

        if dry_run:
            out_link = None
        else:
            out_link = NEXT_SYSTEM

        try:
            self.next_system = nixos.build_system(
                self.next_channel_url, out_link=out_link, log=self.log
            )
        except nixos.ChannelException:
            self.log.error(
                "update-prepare-build-failed",
                current_version=self.current_version,
                current_channel_url=self.current_channel_url,
                current_environment=self.current_environment,
                next_channel=self.next_channel_url,
                next_version=self.next_version,
                next_environment=self.next_environment,
            )
            raise

        self.unit_changes = nixos.dry_activate_system(
            self.next_system, self.log
        )

        self._register_reboot_for_kernel()

        if self.reboot_needed:
            self.estimate = Estimate("15m")
        elif (
            self.unit_changes["restart"]
            or self.unit_changes["stop"]
            or self.unit_changes["start"]
        ):
            self.estimate = Estimate("10m")
        else:
            # Only reloads or no unit changes, this should not take long
            self.estimate = Estimate("5m")

    def update_system_channel(self):
        nixos.update_system_channel(self.next_channel_url, self.log)

    @property
    def identical_to_current_channel_url(self) -> bool:
        if self.current_channel_url == self.next_channel_url:
            self.log.info(
                "update-identical-channel",
                channel=self.next_channel_url,
                _replace_msg=(
                    "Current system already uses the wanted channel URL."
                ),
            )
            return True

        return False

    @property
    def identical_to_current_system(self) -> bool:
        if self.current_system == self.next_system:
            self.log.info(
                "update-identical-system",
                version=self.next_version,
                system=self.next_system.removeprefix("/nix/store/"),
                _replace_msg=(
                    "Running system {system} is already the wanted system."
                ),
            )
            return True

        return False

    def _handle_channel_exception(
        self,
        exc: nixos.ChannelException,
    ):
        match exc:
            case nixos.ChannelUpdateFailed():
                returncode = 1
                event = "update-run-error"
                msg = (
                    "Update error: setting {next_channel} ({next_version}) "
                    "as system channel failed."
                )
            case nixos.BuildFailed():
                returncode = 2
                event = "update-run-error"
                msg = (
                    "Update error: building {next_channel} ({next_version}) "
                    "failed."
                )
            case nixos.RegisterFailed():
                returncode = 3
                event = "update-run-error"
                msg = (
                    "Update error: registering system {next_system} for "
                    "version {next_version} failed."
                )
            case nixos.SwitchFailed():
                returncode = state.EXIT_TEMPFAIL
                event = "update-run-tempfail"
                msg = (
                    "Temporary failure when switching to the new system, "
                    "trying again."
                )
            case _:
                return

        self.stdout = exc.stdout
        self.stderr = exc.stderr
        self.returncode = returncode
        self.log.error(
            event,
            _replace_msg=msg,
            returncode=self.returncode,
            current_version=self.current_version,
            current_channel_url=self.current_channel_url,
            current_system=self.current_system,
            current_environment=self.current_environment,
            next_channel=self.next_channel_url,
            next_system=self.next_system,
            next_version=self.next_version,
            next_environment=self.next_environment,
<<<<<<< HEAD
            next_release=self.next_release,
=======
>>>>>>> 8ef2500f
        )

    def resume(self):
        """It's safe to resume an interrupted update, just run it again."""
        self.run()

    def run(self):
        """Do the update"""
        try:
            self.update_system_channel()

            if self.identical_to_current_system:
                # Nothing to do here, always a success.
                self.returncode = 0
                return

            init_command_logging(self.log)

            system_path = nixos.build_system(
                self.next_channel_url, log=self.log
            )
            # System path may have changed since preparing the system because of
            # configuration changes, so update it here.
            self.next_system = system_path
            nixos.register_system_profile(system_path, log=self.log)
<<<<<<< HEAD
            nixos.switch_to_system(system_path, lazy=False, log=self.log)

=======

            with locked(
                self.log, self.lock_dir, "switch_to_configuration.lock"
            ):
                nixos.switch_to_system(system_path, lazy=False, log=self.log)

>>>>>>> 8ef2500f
        except nixos.ChannelException as e:
            self._handle_channel_exception(e)
            return

        self.log.info(
            "update-run-succeeded",
            _replace_msg="Update to {next_version} succeeded.",
            current_version=self.current_version,
            current_channel_url=self.current_channel_url,
            current_environment=self.current_environment,
            next_channel=self.next_channel_url,
            next_version=self.next_version,
            next_environment=self.next_environment,
        )

        # No clean up of the command log file needed as we initialized
        # logging only after checking that the activity changes the system.

        self.returncode = 0

    @property
<<<<<<< HEAD
    def summary(self):
=======
    def changelog(self):
>>>>>>> 8ef2500f
        """
        A human-readable summary of what will be changed by this update.
        Includes possible reboots, significant unit state changes (start, stop,
        restart) as well as changes of build number, environment (
        fc-22.11-staging, for example) and channel URL.
        """
        msg = [
            f"System update: {self.current_version} -> {self.next_version}",
            "",
        ]

        if self.reboot_needed:
            msg.append("Will reboot after the update.")
            msg.append("")

        unit_change_lines = nixos.format_unit_change_lines(self.unit_changes)

        if unit_change_lines:
            msg.extend(unit_change_lines)
            msg.append("")
<<<<<<< HEAD

        if self.next_release:
            msg.append(
                f"Release: {self.current_release} -> {self.next_release}"
            )
        if self.changelog_url:
            msg.append(f"ChangeLog: {self.changelog_url}")
=======
>>>>>>> 8ef2500f

        if self.current_environment != self.next_environment:
            msg.append(
                f"Environment: {self.current_environment} -> {self.next_environment}"
            )
        elif self.current_environment is not None:
            msg.append(f"Environment: {self.current_environment} (unchanged)")

        current_build = nixos.get_fc_channel_build(
            self.current_channel_url, self.log
        )
        if current_build:
            next_build = nixos.get_fc_channel_build(
                self.next_channel_url, self.log
            )
            if next_build:
                msg.append(f"Build number: {current_build} -> {next_build}")

        msg.append(f"Channel URL: {self.next_channel_url}")
        return "\n".join(msg)

    @property
    def comment(self):
<<<<<<< HEAD
        return self.summary
=======
        return self.changelog
>>>>>>> 8ef2500f

    def merge(self, other: Activity) -> ActivityMergeResult:
        if not isinstance(other, UpdateActivity):
            self.log.debug(
                "merge-incompatible-skip",
                self_type=type(self),
                other_type=type(other),
            )
            return ActivityMergeResult()

        current_state = self.__getstate__()
        other_state = other.__getstate__()

        if other_state == current_state:
            self.log.debug("merge-update-identical")
            return ActivityMergeResult(self, self.is_effective)

        if other.next_channel_url != self.next_channel_url:
            self.log.debug(
                "merge-update-channel-diff",
                current=current_state,
                new=other_state,
            )
        else:
            self.log.debug(
                "merge-update-metadata-diff",
                current=current_state,
                new=other_state,
            )

        added_unit_changes = {}
        removed_unit_changes = {}

        for category, changes in self.unit_changes.items():
            other_changes = other.unit_changes[category]
            added = set(other_changes) - set(changes)

            if added:
                added_unit_changes[category] = added

            removed = set(changes) - set(other_changes)

            if removed:
                removed_unit_changes[category] = removed

        changes = {
            "added_unit_changes": added_unit_changes,
            "removed_unit_changes": removed_unit_changes,
        }

        # Additional starts, stops and restart of units are considered a
        # significant change of the activity. Reloads are harmless and can be
        # ignored.

        is_significant = bool(
            added_unit_changes.get("start")
            or added_unit_changes.get("stop")
            or added_unit_changes.get("restart")
        )

        merged = UpdateActivity(other.next_channel_url)
        merged.__dict__.update({**current_state, **other_state})

        return ActivityMergeResult(
            merged, merged.is_effective, is_significant, changes
        )

    def _register_reboot_for_kernel(self):
        current_kernel = nixos.kernel_version(
            p.join(self.current_system, "kernel")
        )
        next_kernel = nixos.kernel_version(p.join(self.next_system, "kernel"))

        if current_kernel == next_kernel:
            self.log.debug("update-kernel-unchanged")
            self.reboot_needed = None
        else:
            self.log.info(
                "update-kernel-changed",
                current_kernel=current_kernel,
                next_kernel=next_kernel,
            )
            self.reboot_needed = RebootType.WARM

        self.current_kernel = current_kernel
        self.next_kernel = next_kernel

    def _detect_current_state(self):
        self.current_version = nixos.running_system_version(self.log)
        self.current_channel_url = nixos.current_nixos_channel_url()
        self.current_environment = nixos.current_fc_environment_name()
        self.current_system = nixos.current_system()
        self.log.debug(
            "update-activity-current-state",
            current_version=self.current_version,
            current_channel_url=self.current_channel_url,
            current_environment=self.current_environment,
            current_system=self.current_system,
        )

    def _detect_next_version(self):
        self.next_version = nixos.channel_version(self.next_channel_url)<|MERGE_RESOLUTION|>--- conflicted
+++ resolved
@@ -14,10 +14,7 @@
 from fc.util.nixos import UnitChanges
 
 from ...util.channel import Channel
-<<<<<<< HEAD
-=======
 from ...util.lock import locked
->>>>>>> 8ef2500f
 from . import Activity, ActivityMergeResult, RebootType
 
 _log = structlog.get_logger()
@@ -42,10 +39,7 @@
         super().__init__()
         self.next_environment = next_environment
         self.next_channel_url = next_channel_url
-<<<<<<< HEAD
         self.changelog_url = None
-=======
->>>>>>> 8ef2500f
         self.current_system = None
         self.next_system = None
         self.current_channel_url = None
@@ -128,7 +122,6 @@
         if self.current_system == self.next_system:
             return False
         return True
-<<<<<<< HEAD
 
     def load(self):
         # Add attributes after deserialization if needed to stay compatible
@@ -139,8 +132,6 @@
             self.next_release = None
         if not hasattr(self, "changelog_url"):
             self.changelog_url = None
-=======
->>>>>>> 8ef2500f
 
     def prepare(self, dry_run=False):
         self.log.debug(
@@ -275,10 +266,7 @@
             next_system=self.next_system,
             next_version=self.next_version,
             next_environment=self.next_environment,
-<<<<<<< HEAD
             next_release=self.next_release,
-=======
->>>>>>> 8ef2500f
         )
 
     def resume(self):
@@ -304,17 +292,12 @@
             # configuration changes, so update it here.
             self.next_system = system_path
             nixos.register_system_profile(system_path, log=self.log)
-<<<<<<< HEAD
-            nixos.switch_to_system(system_path, lazy=False, log=self.log)
-
-=======
 
             with locked(
                 self.log, self.lock_dir, "switch_to_configuration.lock"
             ):
                 nixos.switch_to_system(system_path, lazy=False, log=self.log)
 
->>>>>>> 8ef2500f
         except nixos.ChannelException as e:
             self._handle_channel_exception(e)
             return
@@ -336,11 +319,7 @@
         self.returncode = 0
 
     @property
-<<<<<<< HEAD
     def summary(self):
-=======
-    def changelog(self):
->>>>>>> 8ef2500f
         """
         A human-readable summary of what will be changed by this update.
         Includes possible reboots, significant unit state changes (start, stop,
@@ -361,7 +340,6 @@
         if unit_change_lines:
             msg.extend(unit_change_lines)
             msg.append("")
-<<<<<<< HEAD
 
         if self.next_release:
             msg.append(
@@ -369,8 +347,6 @@
             )
         if self.changelog_url:
             msg.append(f"ChangeLog: {self.changelog_url}")
-=======
->>>>>>> 8ef2500f
 
         if self.current_environment != self.next_environment:
             msg.append(
@@ -394,11 +370,7 @@
 
     @property
     def comment(self):
-<<<<<<< HEAD
         return self.summary
-=======
-        return self.changelog
->>>>>>> 8ef2500f
 
     def merge(self, other: Activity) -> ActivityMergeResult:
         if not isinstance(other, UpdateActivity):

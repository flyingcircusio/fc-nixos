--- conflicted
+++ resolved
@@ -1,21 +1,6 @@
 """Base class for maintenance activities."""
-<<<<<<< HEAD
+
 from configparser import ConfigParser
-from enum import Enum
-from typing import NamedTuple, Optional
-
-import fc.maintenance.state
-import structlog
-from fc.maintenance.estimate import Estimate
-
-
-class RebootType(str, Enum):
-    WARM = "reboot"
-    COLD = "poweroff"
-
-
-=======
-
 from enum import Enum
 from pathlib import Path
 from typing import NamedTuple, Optional
@@ -30,7 +15,6 @@
     COLD = "poweroff"
 
 
->>>>>>> 8ef2500f
 class ActivityMergeResult(NamedTuple):
     merged: Optional["Activity"] = None
     is_effective: bool = False
@@ -62,13 +46,9 @@
     is_effective = True
     comment = ""
     estimate = Estimate("10m")
-<<<<<<< HEAD
+    lock_dir: None | Path = None
     log = None
     config: None | ConfigParser
-=======
-    lock_dir: None | Path = None
-    log = None
->>>>>>> 8ef2500f
 
     def __init__(self):
         """Creates activity object (add args if you like).
@@ -83,12 +63,9 @@
         # Deserializing loggers breaks, remove them before serializing (to YAML).
         if "log" in state:
             del state["log"]
-<<<<<<< HEAD
-=======
         # These are set by the request when deserializing the activity
         if "lock_dir" in state:
             del state["lock_dir"]
->>>>>>> 8ef2500f
         if "request" in state:
             del state["request"]
         return state

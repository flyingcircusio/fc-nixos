import contextlib
import copy
import datetime
import os
import os.path as p
import tempfile
<<<<<<< HEAD
from configparser import ConfigParser
=======
>>>>>>> 8ef2500f
from enum import Enum
from pathlib import Path
from typing import Optional

import iso8601
import rich.table
import shortuuid
import structlog
import yaml
from fc.maintenance import state
from fc.util.time_date import ensure_timezone_present, format_datetime, utcnow

from .activity import Activity, ActivityMergeResult
from .estimate import Estimate
from .state import State, evaluate_state

_log = structlog.get_logger()


@contextlib.contextmanager
def cd(newdir):
    oldcwd = os.getcwd()
    os.chdir(newdir)
    try:
        yield
    finally:
        os.chdir(oldcwd)


class RequestMergeResult(Enum):
    NO_MERGE = 0
    REMOVE = 1
    UPDATE = 2
    SIGNIFICANT_UPDATE = 3


class Attempt:
    """Data object to track finished activities."""

    stdout: str | None = None
    stderr: str | None = None
    returncode: int | None = None
    finished: datetime.datetime | None = None
    duration: float | None = None

    def __init__(self):
        self.started = utcnow()

    def record(self, activity):
        """Logs activity outcomes so they may be overwritten later."""
        self.finished = utcnow()
        (self.stdout, self.stderr, self.returncode) = (
            activity.stdout,
            activity.stderr,
            activity.returncode,
        )
        if activity.duration:
            self.duration = activity.duration
        elif self.started and not self.duration:
            self.duration = (self.finished - self.started).total_seconds()

    def __rich__(self):
        table = rich.table.Table(show_header=False, show_edge=False)
        table.add_column()
        table.add_column()
        table.add_row("Started", format_datetime(self.started) or "-")
        table.add_row("Finished", format_datetime(self.finished) or "-")
        table.add_row(
            "Duration",
            f"{self.duration:.4}s" if self.duration is not None else "-",
        )

        table.add_row(
            "Exit code",
            str(self.returncode) if self.returncode is not None else "-",
        )
        if self.stdout:
            table.add_row("Stdout", self.stdout)
        if self.stderr:
            table.add_row("Stderr", self.stderr)
        return table


class Request:
    MAX_RETRIES = 48

    _comment: str | None
    _estimate: Estimate | None
    _reqid: str | None
    attempts: list[Attempt]
    activity: Activity
    added_at: datetime.datetime | None
    last_scheduled_at: datetime.datetime | None
    next_due: datetime.datetime | None
<<<<<<< HEAD
=======
    runnable_for_seconds: int
>>>>>>> 8ef2500f
    state: State
    updated_at: datetime.datetime | None

    def __init__(
<<<<<<< HEAD
        self, activity, estimate=None, comment=None, dir=None, log=_log
    ):
=======
        self,
        activity,
        estimate=None,
        comment=None,
        dir=None,
        lock_dir=None,
        log=_log,
    ):
        activity.lock_dir = lock_dir
>>>>>>> 8ef2500f
        activity.request = self
        activity.set_up_logging(log)
        self.activity = activity
        self._estimate = Estimate(estimate) if estimate else None
        self._comment = comment
        self.dir = dir
        self.log = log
        self.attempts = []
        self._reqid = None  # will be set on first access
        self._reqmanager = None  # will be set in ReqManager
        self.added_at = None
        self.last_scheduled_at = None
        self.next_due = None
        self.state = State.pending
        self.updated_at = None
<<<<<<< HEAD
=======
        self.runnable_for_seconds = 1800  # will be set by ReqManager
>>>>>>> 8ef2500f

    @property
    def comment(self):
        if self._comment:
            return self._comment

        return self.activity.comment

    @property
    def estimate(self) -> Estimate:
        if self._estimate:
            return self._estimate

        return self.activity.estimate

    def __eq__(self, other):
        return self.__class__ == other.__class__ and self.id == other.id

    def __hash__(self):
        return hash(self.id)

    def __lt__(self, other):
        if self.next_due and other.next_due:
            return self.next_due < other.next_due
        elif self.next_due:
            return True
        elif other.next_due:
            return False
        elif self.added_at and other.added_at:
            return self.added_at < other.added_at
        else:
            return self.id < other.id

    def __rich__(self):
        table = rich.table.Table(show_header=False, show_lines=True)
        table.add_column()
        table.add_column()
        for key, val in self.__rich_repr__():
            table.add_row(key, val)
        return table

    def __rich_repr__(self):
        yield "ID", self._reqid
        yield "State", str(self.state)
        if self.next_due:
            yield "Due at", format_datetime(self.next_due)
        if self.added_at:
            yield "Added at", format_datetime(self.added_at)
        if self.updated_at:
            yield "Updated at", format_datetime(self.updated_at)
        if self.last_scheduled_at:
            yield "Scheduled at", format_datetime(self.last_scheduled_at)
        yield "Estimate", str(self.estimate)
        yield "Comment", self.comment
        yield "Activity", self.activity
        for pos, attempt in enumerate(self.attempts):
            yield (f"Attempt {pos}", attempt)

    def set_up_logging(self, log):
        log = log.bind(request=self.id)
        self.log = log
        self.activity.set_up_logging(log)

    @property
    def id(self):
        """Unique request id. Generated on first access."""
        if not self._reqid:
            self._reqid = shortuuid.uuid()
        return self._reqid

    @property
    def duration(self):
        """Duration of the last attempt in seconds (float)."""
        if self.attempts:
            return self.attempts[-1].duration

    @property
    def filename(self):
        """Full path to request.yaml."""
        return p.join(self.dir, "request.yaml")

    @property
    def not_after(self) -> Optional[datetime.datetime]:
        if not self.next_due:
            return
<<<<<<< HEAD
        return self.next_due + datetime.timedelta(seconds=1800)
=======
        return self.next_due + datetime.timedelta(
            seconds=self.runnable_for_seconds
        )
>>>>>>> 8ef2500f

    @property
    def overdue(self) -> bool:
        if not self.not_after:
            return False
        return utcnow() > self.not_after

    @property
    def tempfail(self):
        return self.state not in state.ARCHIVE and self.attempts

    @classmethod
<<<<<<< HEAD
    def load(cls, dir: str | Path, config: ConfigParser, log):
=======
    def load(
        cls, dir, log, runnable_for_seconds: int, lock_dir: Path | None = None
    ):
>>>>>>> 8ef2500f
        # need imports because such objects may be loaded via YAML
        import fc.maintenance.activity.reboot
        import fc.maintenance.activity.update
        import fc.maintenance.activity.vm_change
        import fc.maintenance.lib.reboot
        import fc.maintenance.lib.shellscript

        with open(p.join(dir, "request.yaml")) as f:
            instance = yaml.load(f, Loader=yaml.UnsafeLoader)

        instance.added_at = ensure_timezone_present(instance.added_at)
        # Some attributes are not present on legacy requests. For newer requests,
        # they are None after deserialization.
        if hasattr(instance, "next_due"):
            instance.next_due = ensure_timezone_present(instance.next_due)
        else:
            instance.next_due = None

        if hasattr(instance, "updated_at"):
            instance.updated_at = ensure_timezone_present(instance.updated_at)
        else:
            instance.updated_at = None

        if hasattr(instance, "last_scheduled_at"):
            instance.last_scheduled_at = ensure_timezone_present(
                instance.last_scheduled_at
            )
        else:
            instance.last_scheduled_at = None

        if not hasattr(instance, "_comment"):
            instance._comment = None

        if not hasattr(instance, "_estimate"):
            instance._estimate = None

        if not hasattr(instance, "state"):
            instance.state = State.pending

<<<<<<< HEAD
        instance.config = config
        instance.dir = dir
        instance.set_up_logging(log)
=======
        instance.dir = dir
        instance.lock_dir = lock_dir
        instance.set_up_logging(log)
        instance.runnable_for_seconds = runnable_for_seconds
>>>>>>> 8ef2500f

        with cd(dir):
            instance.activity.load()
            instance.activity.request = instance
<<<<<<< HEAD
=======
            instance.activity.lock_dir = lock_dir
>>>>>>> 8ef2500f
        return instance

    def save(self):
        assert self.dir, "request directory not set"
        if not p.isdir(self.dir):
            os.mkdir(self.dir)
        with tempfile.NamedTemporaryFile(
            mode="w", dir=self.dir, delete=False
        ) as tf:
            yaml.dump(self, tf)
            tf.flush()
            os.fsync(tf.fileno())
            os.chmod(tf.fileno(), 0o644)
            os.rename(tf.name, self.filename)
        with cd(self.dir):
            self.activity.dump()

    def execute(self):
        """Executes associated activity.

        Execution takes place in the request's scratch directory.
        Each attempt records outcomes so that the Activity object may
        overwrite stdout, stderr, and returncode after each attempt.
        """
        self.log.info(
            "execute-request-start",
            _replace_msg=(
                "Starting execution of request: {request} ({activity_type})"
            ),
            request=self.id,
            activity_type=self.activity.__class__.__name__,
        )
        attempt = Attempt()  # sets start time
        try:
            resuming = self.state == State.running
            self.state = State.running
            self.attempts.append(attempt)
            self.save()
            with cd(self.dir):
                try:
                    if resuming:
                        self.activity.resume()
                    else:
                        self.activity.run()
                    attempt.record(self.activity)
                except Exception as e:
                    attempt.returncode = 70  # EX_SOFTWARE
                    attempt.stderr = str(e)
<<<<<<< HEAD
=======
                    raise
>>>>>>> 8ef2500f
            self.state = evaluate_state(self.activity.returncode)
        except Exception:
            self.log.error(
                "execute-request-failed",
                _replace_msg=(
                    "Executing request {request} failed. See exception for "
                    "details."
                ),
                request=self.id,
                exc_info=True,
            )
            self.state = State.error

        self.log.info(
            "execute-request-finished",
            _replace_msg="Executed request {request} (state: {state}).",
            request=self.id,
            state=self.state,
            stdout=attempt.stdout,
            stderr=attempt.stderr,
            duration=attempt.duration,
            returncode=attempt.returncode,
        )

        try:
            self.save()
        except Exception:
            # This was ignored before.
            # At least log what's happening here even if it's not critical.
            self.log.debug("execute-save-request-failed", exc_info=True)

    def update_due(self, due):
        """Sets next_due to a datetime object or ISO 8601 literal.

        Note that the next_due value must have tzinfo set. The request's
        state is updated according to the new due date. Returns True if
        the due date was effectively changed.
        """
        old = self.next_due
        if not due:
            self.next_due = None
        elif isinstance(due, datetime.datetime):
            self.next_due = due
        else:
            self.next_due = iso8601.parse_date(due)
        if self.next_due and not self.next_due.tzinfo:
            raise TypeError("next_due lacks time zone", self.next_due, self.id)
        self.update_state()
        return self.next_due != old

    def update_state(self, due_dt=None):
        """Updates time-dependent request state."""
        self.log.debug("update-state", due_dt=format_datetime(due_dt))
        previous_state = self.state
        # We might be adjusting the state machine over time. We generally just
        # reset existing states and start fresh.
        if not State.valid_state(self.state):
            self.state = State.pending

        if self.state == State.postpone:
            self.state = State.pending

        if self.state == State.pending:
            if due_dt is None:
                due_dt = utcnow()
            if self.next_due and due_dt >= self.next_due:
                self.log.debug(
                    "request-update-state-due",
                    next_due=format_datetime(self.next_due),
                    due_dt=format_datetime(due_dt),
                )
                self.state = State.due

        if self.state == State.due:
            if len(self.attempts) > self.MAX_RETRIES:
                self.log.debug(
                    "request-update-state-retrylimit-hit",
                    limit=self.MAX_RETRIES,
                )
                self.state = State.error

            if self.overdue:
                self.state = State.postpone

        if previous_state != self.state:
            self.log.debug(
                "request-update-state-changed",
                previous=previous_state,
                state=self.state,
            )

    def merge(self, other):
        if not isinstance(other, Request):
            raise ValueError(
                f"Can only be merged with other Request instances! Given: {other}"
            )

        activity_merge_result = self.activity.merge(other.activity)
        assert isinstance(
            activity_merge_result, ActivityMergeResult
        ), f"{activity_merge_result} has wrong type, must be ActivityMergeResult"

        if not activity_merge_result.merged:
            return RequestMergeResult.NO_MERGE

        self.activity = activity_merge_result.merged

        # XXX: get rid of request estimate?
        if other._estimate:
            if not self._estimate:
                self._estimate = other._estimate
            else:
                self._estimate = max(self._estimate, other._estimate)
        if other._comment:
            if not self._comment:
                self._comment = other._comment
            elif other._comment not in self._comment:
                self._comment += "\n\n" + other._comment

        if not activity_merge_result.is_effective:
            return RequestMergeResult.REMOVE

        self.log.debug(
            "request-merge-update",
            is_significant=activity_merge_result.is_significant,
            changes=activity_merge_result.changes,
            activity=activity_merge_result.merged,
        )
        self.updated_at = utcnow()
        self.save()

        if activity_merge_result.is_significant:
            return RequestMergeResult.SIGNIFICANT_UPDATE
        else:
            return RequestMergeResult.UPDATE

    def other_requests(self):
        """Lists other requests currently active in the ReqManager."""
        return [
            r
            for r in self._reqmanager.requests.values()
            if r._reqid != self._reqid
        ]


def request_representer(dumper, data):
    # remove backlink before dumping a Request object
    d = copy.copy(data)
    if hasattr(d, "_reqmanager"):
        d._reqmanager = None

    if hasattr(d, "log"):
        del d.log

    return dumper.represent_object(d)


yaml.add_representer(Request, request_representer)<|MERGE_RESOLUTION|>--- conflicted
+++ resolved
@@ -4,10 +4,7 @@
 import os
 import os.path as p
 import tempfile
-<<<<<<< HEAD
 from configparser import ConfigParser
-=======
->>>>>>> 8ef2500f
 from enum import Enum
 from pathlib import Path
 from typing import Optional
@@ -102,18 +99,11 @@
     added_at: datetime.datetime | None
     last_scheduled_at: datetime.datetime | None
     next_due: datetime.datetime | None
-<<<<<<< HEAD
-=======
     runnable_for_seconds: int
->>>>>>> 8ef2500f
     state: State
     updated_at: datetime.datetime | None
 
     def __init__(
-<<<<<<< HEAD
-        self, activity, estimate=None, comment=None, dir=None, log=_log
-    ):
-=======
         self,
         activity,
         estimate=None,
@@ -123,7 +113,6 @@
         log=_log,
     ):
         activity.lock_dir = lock_dir
->>>>>>> 8ef2500f
         activity.request = self
         activity.set_up_logging(log)
         self.activity = activity
@@ -139,10 +128,7 @@
         self.next_due = None
         self.state = State.pending
         self.updated_at = None
-<<<<<<< HEAD
-=======
         self.runnable_for_seconds = 1800  # will be set by ReqManager
->>>>>>> 8ef2500f
 
     @property
     def comment(self):
@@ -228,13 +214,9 @@
     def not_after(self) -> Optional[datetime.datetime]:
         if not self.next_due:
             return
-<<<<<<< HEAD
-        return self.next_due + datetime.timedelta(seconds=1800)
-=======
         return self.next_due + datetime.timedelta(
             seconds=self.runnable_for_seconds
         )
->>>>>>> 8ef2500f
 
     @property
     def overdue(self) -> bool:
@@ -247,13 +229,14 @@
         return self.state not in state.ARCHIVE and self.attempts
 
     @classmethod
-<<<<<<< HEAD
-    def load(cls, dir: str | Path, config: ConfigParser, log):
-=======
     def load(
-        cls, dir, log, runnable_for_seconds: int, lock_dir: Path | None = None
+        cls,
+        dir: str | Path,
+        config: ConfigParser,
+        log,
+        runnable_for_seconds: int,
+        lock_dir: Path | None = None,
     ):
->>>>>>> 8ef2500f
         # need imports because such objects may be loaded via YAML
         import fc.maintenance.activity.reboot
         import fc.maintenance.activity.update
@@ -293,24 +276,16 @@
         if not hasattr(instance, "state"):
             instance.state = State.pending
 
-<<<<<<< HEAD
         instance.config = config
-        instance.dir = dir
-        instance.set_up_logging(log)
-=======
         instance.dir = dir
         instance.lock_dir = lock_dir
         instance.set_up_logging(log)
         instance.runnable_for_seconds = runnable_for_seconds
->>>>>>> 8ef2500f
 
         with cd(dir):
             instance.activity.load()
             instance.activity.request = instance
-<<<<<<< HEAD
-=======
             instance.activity.lock_dir = lock_dir
->>>>>>> 8ef2500f
         return instance
 
     def save(self):
@@ -359,10 +334,7 @@
                 except Exception as e:
                     attempt.returncode = 70  # EX_SOFTWARE
                     attempt.stderr = str(e)
-<<<<<<< HEAD
-=======
                     raise
->>>>>>> 8ef2500f
             self.state = evaluate_state(self.activity.returncode)
         except Exception:
             self.log.error(

"""Manage maintenance requests."""

import configparser
import fcntl
import glob
import json
import os
import os.path as p
import socket
import subprocess
import sys
import time
from datetime import datetime, timedelta, timezone
from pathlib import Path
from typing import NamedTuple

import fc.maintenance.state
import fc.util.directory
import rich
import rich.syntax
import structlog
from fc.maintenance.activity import RebootType
from fc.util.checks import CheckResult
from fc.util.subprocess_helper import get_popen_stdout_lines
from fc.util.time_date import format_datetime, utcnow
from rich.table import Table

from . import state
from .request import Request, RequestMergeResult
from .state import ARCHIVE, EXIT_POSTPONE, EXIT_TEMPFAIL, State

DEFAULT_SPOOLDIR = "/var/spool/maintenance"
<<<<<<< HEAD
=======
DEFAULT_CONFIG_FILE = "/etc/fc-agent.conf"
>>>>>>> 8ef2500f

_log = structlog.get_logger()


def require_lock(func):
    """Decorator that asserts an open lockfile prior execution."""

    def assert_locked(self, *args, **kwargs):
        assert self.lockfile, "method {} required lock".format(func)
        return func(self, *args, **kwargs)

    return assert_locked


def require_directory(func):
    """Decorator that ensures a directory connection is present."""

    def with_directory_connection(self, *args, **kwargs):
        if self.directory is None:
            enc_data = None
            if self.enc_path:
                with open(self.enc_path) as f:
                    enc_data = json.load(f)
            self.directory = fc.util.directory.connect(enc_data)
        return func(self, *args, **kwargs)

    return with_directory_connection


class RequestsNotLoaded(Exception):
    def __init__(self):
        super().__init__(
            "Accessing requests is not possible because ReqManager has not been "
            "initialized."
        )


class PostponeMaintenance(Exception):
    pass


class TempfailMaintenance(Exception):
    pass


class HandleEnterExceptionResult(NamedTuple):
    exit: bool = False
    postpone: bool = False


class ReqManager:
    """
    Manage maintenance requests.
    The basic phases in the life of a request are:
    add, schedule, execute, archive.

    Requests may be merged when they are compatible with existing requests
    or postponed when they cannot be executed at the moment and should run at
    a later time.

    *Invasive* methods use `self.requests` and are allowed to make changes to
    requests. To use them, requests must be loaded and the global request
    manager lock must be held.

    These methods are typically used like this to handle locking and request
    loading:
    ```
    rm = ReqManager()
    with rm:
        rm.invasive_method()
    ```

    Invasive methods are:

    * scan
    * add
    * delete
    * schedule
    * update_states
    * execute
    * postpone
    * archive

    For non-invasive tasks, ReqManager methods can be used immediately. These
    include:

    * list_requests
    * show_request
    * check
    * get_metrics

    They also work with non-privileged users.
    """

    directory = None
    lockfile = None
    _requests: dict[str, Request] | None
    min_estimate_seconds: int = 900

    def __init__(
        self,
        spooldir,
        enc_path,
        config_file,
<<<<<<< HEAD
=======
        lock_dir,
>>>>>>> 8ef2500f
        log=_log,
    ):
        """Initialize ReqManager and create directories if necessary."""
        self.log = log
        self.log.debug(
            "reqmanager-init",
            spooldir=str(spooldir),
            enc_path=str(enc_path),
        )
<<<<<<< HEAD
=======
        # XXX: not used by reqmanager at the moment, we probably should do it
        self.lock_dir = lock_dir
>>>>>>> 8ef2500f
        self.spooldir = Path(spooldir)
        self.requestsdir = self.spooldir / "requests"
        self.archivedir = self.spooldir / "archive"
        self.last_run_stats_path = self.spooldir / "last_run.json"
        self.maintenance_marker_path = self.spooldir / "in_maintenance"
        self.enc_path = Path(enc_path)
        self.config_file = Path(config_file)
        self.config = configparser.ConfigParser()
        if self.config_file:
            if self.config_file.is_file():
                self.log.debug(
                    "reqmanager-enter-read-config",
                    config_file=str(config_file),
                )
                self.config.read(self.config_file)
            else:
                self.log.warn(
                    "reqmanager-enter-config-not-found",
                    config_file=str(config_file),
                )
        self.maintenance_preparation_seconds = int(
            self.config.get("maintenance", "preparation_seconds", fallback=300)
        )
<<<<<<< HEAD
=======
        self.request_runnable_for_seconds = int(
            self.config.get(
                "maintenance", "request_runnable_for_seconds", fallback=1800
            )
        )
>>>>>>> 8ef2500f

    def __enter__(self):
        """
        Acquires global request manager lock and loads active requests.
        Must be called before using invasive methods that use
        `self.requests` and make changes to requests.

        Typically used like this:
        ```
        rm = ReqManager()
        with rm:
            rm.invasive_method()
        ```
        """
        for d in (self.spooldir, self.requestsdir, self.archivedir):
            if not d.exists():
                os.mkdir(d)

        if self.lockfile:
            return self
        self.lockfile = open(p.join(self.spooldir, ".lock"), "a+")
        fcntl.flock(self.lockfile.fileno(), fcntl.LOCK_EX)
        self.lockfile.seek(0)
        print(os.getpid(), file=self.lockfile)
        self.lockfile.flush()
        self.scan()
        return self

    def __exit__(self, exc_type, exc_value, exc_tb):
        if self.lockfile:
            self.lockfile.truncate(0)
            self.lockfile.close()
        self.lockfile = None

    def __rich__(self):
        requests = self._active_requests()
        table = Table(
            show_header=True,
            title="Maintenance requests",
            show_lines=True,
            title_style="bold",
        )

        if not requests:
            return "[bold]No maintenance requests at the moment.[/bold]"

        table.add_column("State")
        table.add_column("Req ID")
        table.add_column("Execution Time")
        table.add_column("Duration")
        table.add_column("Comment")
        table.add_column("Added")
        table.add_column("Updated")
        table.add_column("Scheduled")
        for req in sorted(requests):
            if req.next_due:
                exec_interval = (
                    format_datetime(req.next_due)
                    + " -\n"
                    + format_datetime(req.not_after)
                )

                if req.overdue:
                    exec_interval += " (overdue)"
            else:
                exec_interval = "--- TBA ---"

            table.add_row(
                f"{req.state} ({len(req.attempts)}/{req.MAX_RETRIES})",
                req.id[:6],
                exec_interval,
                str(req.estimate),
                req.comment,
                format_datetime(req.added_at) if req.added_at else "-",
                format_datetime(req.updated_at) if req.updated_at else "-",
<<<<<<< HEAD
                format_datetime(req.last_scheduled_at)
                if req.last_scheduled_at
                else "-",
=======
                (
                    format_datetime(req.last_scheduled_at)
                    if req.last_scheduled_at
                    else "-"
                ),
>>>>>>> 8ef2500f
            )

        return table

    def _request_directory(self, request):
        """Return file system path for an active request."""
        return p.realpath(p.join(self.requestsdir, request.id))

    @property
    def requests(self):
        if self._requests is None:
            raise RequestsNotLoaded()

        return self._requests

    @require_lock
    def scan(self):
        self._requests = {}
        for d in glob.glob(p.join(self.requestsdir, "*")):
            if not p.isdir(d):
                continue
            try:
<<<<<<< HEAD
                req = Request.load(d, self.config, self.log)
=======
                req = Request.load(
                    d,
                    self.log,
                    self.request_runnable_for_seconds,
                    self.lock_dir,
                )
>>>>>>> 8ef2500f
                req._reqmanager = self
                self.requests[req.id] = req
            except Exception as exc:
                with open(p.join(d, "_load_request_yaml_error"), "a") as f:
                    print(exc, file=f)
                self.log.error(
                    "request-load-error",
                    _replace_msg=(
                        "Loading {request} failed, archiving request. See "
                        "exception for details."
                    ),
                    request=p.basename(d),
                    exc_info=True,
                )
                os.rename(d, p.join(self.archivedir, p.basename(d)))

    def _add_request(self, request: Request):
        self.requests[request.id] = request
        request.dir = self._request_directory(request)
        request._reqmanager = self
        request.added_at = utcnow()
<<<<<<< HEAD
=======
        request.runnable_for_seconds = self.request_runnable_for_seconds
>>>>>>> 8ef2500f
        request.save()
        self.log.info(
            "request-added",
            _replace_msg="Added request: {request}",
            request=request.id,
            comment=request.comment,
        )
        return request

    def _merge_request(
        self, existing_request: Request, request: Request
    ) -> RequestMergeResult:
        merge_result = existing_request.merge(request)
        match merge_result:
            case RequestMergeResult.UPDATE:
                self.log.info(
                    "requestmanager-merge-update",
                    _replace_msg=(
                        "New request {request} was merged with an "
                        "existing request {merged}."
                    ),
                    request=request.id,
                    merged=existing_request.id,
                )
                existing_request.updated_at = utcnow()
                existing_request.save()
                # Run schedule_maintenance to update the comment.
                # Schedule all requests to keep the order.
                self.schedule()

            case RequestMergeResult.SIGNIFICANT_UPDATE:
                self.log.info(
                    "requestmanager-merge-significant",
                    _replace_msg=(
                        "New request {request} was merged with an "
                        "existing request {merged}. Change is "
                        "significant so execution will be postponed."
                    ),
                    request=request.id,
                    merged=existing_request.id,
                )
                # Run schedule to update the comment and duration estimate.
                # Schedule all requests to keep the order.
                self.schedule()
                # XXX: This triggers sending an email to technical contacts
                # to inform them about a significant change to an existing activity.
                # The postpone interval here (8 hours) is a bit arbitrary and the idea
                # is that there should be enough time to inform users before executing
                # the updated request. The need for postponing should be determined
                # by the directory instead.
                postpone_maintenance = {
                    existing_request.id: {"postpone_by": 8 * 60 * 60}
                }
                self.log.debug(
                    "postpone-maintenance-directory", args=postpone_maintenance
                )
                self.directory.postpone_maintenance(postpone_maintenance)
                existing_request.updated_at = utcnow()
                existing_request.save()

            case RequestMergeResult.REMOVE:
                self.log.info(
                    "requestmanager-merge-remove",
                    _replace_msg=(
                        "New request {request} was merged with an "
                        "existing request {merged} and produced a "
                        "no-op request. Removing the request."
                    ),
                    request=request.id,
                    merged=existing_request.id,
                )
                self.delete(existing_request.id)

            case RequestMergeResult.NO_MERGE:
                self.log.debug(
                    "requestmanager-merge-skip",
                    existing_request=existing_request.id,
                    new_request=request.id,
                )

        return merge_result

    @require_lock
    def add(self, request: Request | None, add_always=False) -> Request | None:
        """Adds a Request object to the local queue.
        New request is merged with existing requests. If the merge results
        in a no-op request, the existing request is deleted.

        A request is only added if the activity is effective, unless add_always is given.
        Setting `add_always` skips request merging and the effectiveness check.

        Returns Request object, new or merged
        None if not added/no-op.
        """
        self.log.debug("request-add-start", request_object=request)

        if request is None:
            self.log.debug("request-add-no-request")
            return

        if add_always:
            self.log.debug("request-add-always", request=request.id)
            return self._add_request(request)

        for existing_request in reversed(self.requests.values()):
            # We can stop if request was merged or removed, continue otherwise
            match self._merge_request(existing_request, request):
<<<<<<< HEAD
                case RequestMergeResult.SIGNIFICANT_UPDATE | RequestMergeResult.UPDATE:
=======
                case (
                    RequestMergeResult.SIGNIFICANT_UPDATE
                    | RequestMergeResult.UPDATE
                ):
>>>>>>> 8ef2500f
                    return existing_request
                case RequestMergeResult.REMOVE:
                    return
                case RequestMergeResult.NO_MERGE:
                    pass

        if not request.activity.is_effective:
            self.log.info(
                "request-skip",
                _replace_msg=(
                    "Activity for {request} wouldn't apply any changes. Nothing added."
                ),
                request=request.id,
            )
            return

        return self._add_request(request)

    def _estimated_request_duration(self, request) -> int:
        return max(
            self.min_estimate_seconds,
            int(request.estimate) + self.maintenance_preparation_seconds,
        )

    @require_lock
    def delete(self, reqid):
        """
        Deletes an active request from the queue.
        `reqid` can be a full request ID or a prefix.
        """
        self.log.debug("delete-start", request=reqid)
        req = None
        for i in self.requests:
            if i.startswith(reqid):
                req = self.requests[i]
                break
        if not req:
            self.log.warning(
                "delete-skip-missing",
                _replace_msg="Cannot locate request {request}, skipping.",
                request=reqid,
            )
            return
        req.state = State.deleted
        req.save()
        self.log.info(
            "delete-finished",
            _replace_msg="Marked request {request} as deleted.",
            request=req.id,
        )

    @require_lock
    @require_directory
    def schedule(self):
        """Gets (updated) start times for pending requests from the directory."""
        self.log.debug("schedule-start")

        schedule_maintenance = {
            reqid: {
                "estimate": self._estimated_request_duration(req),
                "comment": req.comment,
            }
            for reqid, req in self.requests.items()
            if req.state == State.pending
        }
        if schedule_maintenance:
            self.log.debug(
                "schedule-maintenances",
                request_count=len(schedule_maintenance),
                requests=list(schedule_maintenance),
            )

        result = self.directory.schedule_maintenance(schedule_maintenance)
        disappeared = set()
        for key, val in result.items():
            try:
                req = self.requests[key]
                due_changed = req.update_due(val["time"])
                self.log.debug(
                    "schedule-request-result",
                    request=key,
                    data=val,
                    due_changed=due_changed,
                )
                if due_changed:
                    self.log.info(
                        "schedule-change-start-time",
                        _replace_msg=(
                            "Changing start time of {request} to {at}."
                        ),
                        request=req.id,
                        at=val["time"],
                    )
                    req.last_scheduled_at = utcnow()
                    req.save()
            except KeyError:
                self.log.warning(
                    "schedule-request-disappeared",
                    _replace_msg=(
                        "Request {request} disappeared, marking as deleted."
                    ),
                    request=key,
                )
                disappeared.add(key)
        if disappeared:
            self.directory.end_maintenance(
                {key: {"result": "deleted"} for key in disappeared}
            )

    @require_lock
    def update_states(self):
        """
        Updates all request states.

        We want to run continuously scheduled requests in one go to reduce overall
        maintenance time and reboots.

        A Request is considered "due" if its start time is in the past or is
        scheduled directly after a previous due request.

        In other words: if there's a due request, following requests can be run even if
        their start time is not reached, yet.
        """
        due_dt = utcnow()
        requests = self.requests.values()
        self.log.debug("update-states-start", request_count=len(requests))
        for request in sorted(requests):
            request.update_state(due_dt)
            request.save()
            if request.state == State.due and request.next_due:
                delta = timedelta(
                    seconds=self._estimated_request_duration(request) + 60
                )
                due_dt = max(utcnow(), request.next_due + delta)

<<<<<<< HEAD
    @require_directory
    def _enter_maintenance(self):
=======
    def _enter_maintenance(self, online: bool = True):
>>>>>>> 8ef2500f
        """Enters maintenance mode which tells the directory to mark the machine
        as 'not in service'. The main reason is to avoid false alarms during expected
        service interruptions as the machine reboots or services are restarted.
        """
        self.log.debug("enter-maintenance")
        self.log.debug("mark-node-out-of-service")
<<<<<<< HEAD
        self.directory.mark_node_service_status(socket.gethostname(), False)
=======
        if online:
            self._mark_directory_service_status(False)
>>>>>>> 8ef2500f

        if self.maintenance_marker_path.exists():
            previous_maintenance_entered_at = (
                self.maintenance_marker_path.read_text()
            )
            self.log.info(
                "enter-maintenance-marker-present",
                _replace_msg=(
                    "Maintenance marker is already present, likely from an "
                    "unfinished maintenance run. Keeping the old one from "
                    "{previous_maintenance_entered_at} and continuing."
                ),
                previous_maintenance_entered_at=previous_maintenance_entered_at,
            )
        else:
            self.maintenance_marker_path.write_text(utcnow().isoformat())
        postpone_seen = False
        tempfail_seen = False
        for name, command in self.config["maintenance-enter"].items():
            if not command.strip():
                continue

            log = self.log.bind(
                subsystem=name,
            )

            proc = subprocess.Popen(
                command,
                stdout=subprocess.PIPE,
                stderr=subprocess.STDOUT,
                shell=True,
                text=True,
            )
            log.info(
                "enter-maintenance-cmd",
                _replace_msg=(
                    "{subsystem}: Maintenance enter command started with PID "
                    "{cmd_pid}: `{command}`"
                ),
                command=command,
                cmd_pid=proc.pid,
            )

            stdout_lines = get_popen_stdout_lines(
                proc, log, "enter-maintenance-out"
            )
            stdout = "".join(stdout_lines)
            proc.wait()

            match proc.returncode:
                case 0:
                    log.debug("enter-maintenance-cmd-success")
                case state.EXIT_POSTPONE:
                    log.info(
                        "enter-maintenance-postpone",
                        command=command,
                        _replace_msg=(
                            "Command `{command}` requested to postpone all "
                            "requests."
                        ),
                    )
                    log.debug("enter-maintenance-postpone-out", stdout=stdout)
                    postpone_seen = True
                case state.EXIT_TEMPFAIL:
                    log.info(
                        "enter-maintenance-tempfail",
                        command=command,
                        _replace_msg=(
                            "Command `{command}` failed temporarily. "
                            "Requests should be tried again next time."
                        ),
                    )
                    log.debug("enter-maintenance-tempfail-out", stdout=stdout)
                    tempfail_seen = True
                case error:
                    log.error(
                        "enter-maintenance-fail",
                        command=command,
                        exit_code=error,
                    )
                    raise subprocess.CalledProcessError(error, command, stdout)

        if postpone_seen:
            raise PostponeMaintenance()

        if tempfail_seen:
            raise TempfailMaintenance()

    @require_directory
<<<<<<< HEAD
    def _leave_maintenance(self):
=======
    def _mark_directory_service_status(self, status: bool):
        self.directory.mark_node_service_status(socket.gethostname(), status)

    def _leave_maintenance(self, online: bool = True):
>>>>>>> 8ef2500f
        """
        Tells the directory to mark the machine 'in service'.
        It's ok to call this method even when the machine is already in service.
        """
        self.log.debug("leave-maintenance")
        for name, command in self.config["maintenance-leave"].items():
            if not command.strip():
                continue
            self.log.info(
                "leave-maintenance-subsystem", subsystem=name, command=command
            )
            subprocess.run(command, shell=True, check=True)
        self.log.debug("mark-node-in-service")
<<<<<<< HEAD
        self.directory.mark_node_service_status(socket.gethostname(), True)
=======
        if online:
            self._mark_directory_service_status(True)
>>>>>>> 8ef2500f
        if self.maintenance_marker_path.exists():
            maintenance_entered_at = self.maintenance_marker_path.read_text()
            self.log.debug(
                "remove-maintenance-marker",
                maintenance_entered_at=maintenance_entered_at,
            )
            self.maintenance_marker_path.unlink()
        else:
            # Expected when `enter_maintenance` has not been called before.
            self.log.debug(
                "no-maintenance-marker",
                maintenance_marker_path=self.maintenance_marker_path,
            )

    def _runnable(self, run_all_now=False, force_run=False):
        """Generate due Requests in running order."""
        if run_all_now and force_run:
            self.log.warn(
                "execute-all-requests-now-force",
                _replace_msg=(
                    "Run-all mode with force requested. "
                    "Treating all requests as runnable."
                ),
            )
            runnable_requests = sorted(self.requests.values())
        elif run_all_now:
            self.log.warn(
                "execute-all-requests-now",
                _replace_msg=(
                    "Run all mode requested, treating pending requests as runnable."
                ),
            )
            runnable_requests = sorted(
                r
                for r in self.requests.values()
                if r.state in (State.pending, State.due, State.running)
            )
        else:
            # Normal operation
            runnable_requests = sorted(
                r
                for r in self.requests.values()
                if r.state in (State.due, State.running)
            )

        if not runnable_requests:
            self.log.info(
                "runnable-requests-empty",
                _replace_msg="No runnable maintenance requests.",
            )
            return runnable_requests

        runnable_count = len(runnable_requests)

        if runnable_count == 1:
            msg = "Executing one runnable maintenance request."
        else:
            msg = "Executing {runnable_count} runnable maintenance requests."

        self.log.info(
            "runnable-requests",
            _replace_msg=msg,
            runnable_count=runnable_count,
        )

        return runnable_requests

    def _handle_enter_postpone(
        self, run_all_now: bool, force_run: bool
    ) -> HandleEnterExceptionResult:
        """
        We have to handle 4 possible flag combinations of --run-all-now
        and --force-run, which are used interactively. In normal
        operation, both are false and we mark runnable requests for
        postponing, leave maintenance and stop execution.
        """
        if not run_all_now and not force_run:
            # Normal operation.
            return HandleEnterExceptionResult(postpone=True, exit=True)

        if run_all_now and not force_run:
            self.log.info(
                "run-all-now-postponed",
                _replace_msg=(
                    "Run all mode requested but a maintenance enter "
                    "command requested to postpone the activities. Doing "
                    "nothing unless --force-run is given, too."
                ),
            )
            return HandleEnterExceptionResult(exit=True)

        if not run_all_now and force_run:
            self.log.warn(
                "execute-requests-force",
                _replace_msg=(
                    "Force mode activated: Activities will be executed "
                    "regardless of the postpone request."
                ),
            )
            return HandleEnterExceptionResult()

        if run_all_now and force_run:
            self.log.warn(
                "run-all-now-force",
                _replace_msg=(
                    "Run all mode requested and force mode activated: "
                    "Activities will be executed regardless of the "
                    "postpone request."
                ),
            )
            return HandleEnterExceptionResult()

    def _handle_enter_tempfail(
        self, run_all_now: bool, force_run: bool
    ) -> HandleEnterExceptionResult:
        if not run_all_now and not force_run:
            # Normal operation.
            self.log.debug(
                "execute-requests-tempfail",
            )
            # We stay in maintenance and try again on the next run.
            return HandleEnterExceptionResult(exit=True)

        if run_all_now and not force_run:
            self.log.info(
                "run-all-now-tempfail",
                _replace_msg=(
                    "Run all mode requested but a maintenance enter "
                    "command had a (temporary) failure. "
                    "Doing nothing unless --force-run is given, too."
                ),
            )
            return HandleEnterExceptionResult(exit=True)

        if not run_all_now and force_run:
            self.log.warn(
                "execute-requests-force",
                _replace_msg=(
                    "Due requests will be executed regardless of the "
                    "(temporary) failure of a maintenance enter command."
                ),
            )
            return HandleEnterExceptionResult()

        if run_all_now and force_run:
            self.log.warn(
                "run-all-now-force",
                _replace_msg=(
                    "Run all mode requested and force mode activated: "
                    "All requests will be executed now regardless of the "
                    "(temporary) failure of a maintenance enter command."
                ),
            )
            return HandleEnterExceptionResult()

    def _write_stats_for_execute(
        self,
        prepare_dt: datetime | None = None,
        exec_dt: datetime | None = None,
        runnable_requests: list[Request] | None = None,
        reboot_requested=False,
    ):
        now = utcnow()
        if runnable_requests is None:
            runnable_requests = []

        stats = {
            "prepare_duration": 0,
            "exec_duration": 0,
            "finished_at": now.isoformat(),
            "reboot": reboot_requested,
            "executed_requests": len(runnable_requests),
            "request_states": {r.id: str(r.state) for r in runnable_requests},
        }

        if exec_dt and prepare_dt:
            stats["prepare_duration"] = (exec_dt - prepare_dt).seconds
            stats["exec_duration"] = (now - exec_dt).seconds

        self.log.debug("execute-stats", **stats)

        with open(self.last_run_stats_path, "w") as wf:
            json.dump(stats, wf, indent=4)

    def _reboot_and_exit(self, requested_reboots):
        if RebootType.COLD in requested_reboots:
            self.log.info(
                "maintenance-poweroff",
                _replace_msg=(
                    "Doing a cold boot in five seconds to finish maintenance "
                    "activities."
                ),
            )
            time.sleep(5)
            subprocess.run(
                "poweroff", check=True, capture_output=True, text=True
            )
            sys.exit(0)

        elif RebootType.WARM in requested_reboots:
            self.log.info(
                "maintenance-reboot",
                _replace_msg=(
                    "Rebooting in five seconds to finish maintenance "
                    "activities."
                ),
            )
            time.sleep(5)
<<<<<<< HEAD
            subprocess.run(
                "reboot", check=True, capture_output=True, text=True
            )
            sys.exit(0)

    @require_directory
    @require_lock
    def execute(self, run_all_now: bool = False, force_run: bool = False):
=======
            subprocess.run("reboot", check=True, capture_output=True, text=True)
            sys.exit(0)

    @require_lock
    def execute(
        self,
        run_all_now: bool = False,
        force_run: bool = False,
        online: bool = True,
    ):
>>>>>>> 8ef2500f
        """
        Enters maintenance mode, executes requests and reboots if activities request it.

        In normal operation, due requests are run in the order of their scheduled start
        time.

        After entering maintenance mode, but before executing requests,
        maintenance enter commands defined in the agent config file are executed.
        These commands can request to leave maintenance mode and find a new scheduled
        time (EXIT_POSTPONE) or stay in maintenance mode and try again on the next
        maintenance run (EXIT_TEMPFAIL).

        When `run_all_now` is given, all requests are run regardless of their scheduled
        time but still in order. Postpone and tempfail from maintenance enter commands
        are still respected so requests may actually not run.

        When `force_run` is given, postpone and tempfail from maintenance enter command
        are ignored and requests are run regardless. This also runs requests in state
        'success' again when they are still in the queue after a recent system reboot.
        """
        self.log.debug(
            "execute-start", run_all_now=run_all_now, force_run=force_run
        )

        runnable_requests = self._runnable(run_all_now, force_run)
        if not runnable_requests:
<<<<<<< HEAD
            self._leave_maintenance()
=======
            self._leave_maintenance(online)
>>>>>>> 8ef2500f
            self._write_stats_for_execute()
            return

        prepare_dt = utcnow()
        try:
<<<<<<< HEAD
            self._enter_maintenance()
=======
            self._enter_maintenance(online)
>>>>>>> 8ef2500f
        except PostponeMaintenance:
            res = self._handle_enter_postpone(run_all_now, force_run)
            if res.postpone:
                for req in runnable_requests:
                    self.log.debug("execute-requests-postpone", request=req.id)
                    req.state = State.postpone
            if res.exit:
<<<<<<< HEAD
                self._leave_maintenance()
=======
                self._leave_maintenance(online)
>>>>>>> 8ef2500f
                self._write_stats_for_execute()
                return

        except TempfailMaintenance:
            res = self._handle_enter_tempfail(run_all_now, force_run)
            if res.exit:
                # Stay in maintenance mode as we expect the temporary failure
                # to go away on the next agent run.
                self._write_stats_for_execute()
                return

        except Exception:
            # Other exceptions are similar to tempfail, just with additional
            # logging. Could an error from a enter command, from the directory
            # or an internal one.
            self.log.error("execute-enter-maintenance-failed", exc_info=True)
            res = self._handle_enter_tempfail(run_all_now, force_run)
            if res.exit:
                # Might already be in maintenance or not, depending on where
                # _enter_maintenance failed. That's ok, the next agent
                # run can continue in either case.
                self._write_stats_for_execute()
                return

        # We are now in maintenance mode, start the action.
        requested_reboots = set()
        exec_dt = utcnow()
        for req in runnable_requests:
            req.execute()
            if req.state == State.success:
                requested_reboots.add(req.activity.reboot_needed)

        self._write_stats_for_execute(
            prepare_dt, exec_dt, runnable_requests, bool(requested_reboots)
        )

        # Execute any reboots while still in maintenance mode.
        self._reboot_and_exit(requested_reboots)

        # When we are still here, no reboot happened. We can leave maintenance now.
        self.log.debug("no-reboot-requested")
<<<<<<< HEAD
        self._leave_maintenance()
=======
        self._leave_maintenance(online)
>>>>>>> 8ef2500f

    @require_directory
    def _postpone(self, request: dict):
        # This directory call just returns an empty string.
        self.directory.postpone_maintenance(request)

    @require_lock
    def postpone(self, online: bool = True):
        """Instructs directory to postpone requests.

        Postponed requests get their new scheduled time with the next
        schedule call.
        """
        self.log.debug("postpone-start")
        postponed = [
            r for r in self.requests.values() if r.state == State.postpone
        ]
        if not postponed:
            return
        postpone_maintenance = {
            req.id: {"postpone_by": 2 * int(req.estimate)} for req in postponed
        }
<<<<<<< HEAD
        self.log.debug(
            "postpone-maintenance-directory", args=postpone_maintenance
        )
        # This directory call just returns an empty string.
        self.directory.postpone_maintenance(postpone_maintenance)
=======

        if online:
            self.log.debug(
                "postpone-maintenance-directory", args=postpone_maintenance
            )
            self._postpone(postpone_maintenance)
>>>>>>> 8ef2500f
        for req in postponed:
            # Resetting the due datetime also sets the state to pending.
            # Request will be rescheduled on the next run.
            req.update_due(None)
            req.save()

    @require_directory
    def _end_maintenance(self, items: dict):
        self.directory.end_maintenance(items)

    @require_lock
    def archive(self, online: bool = True):
        """Move all completed requests to archivedir."""
        self.log.debug("archive-start")
        archived = [r for r in self.requests.values() if r.state in ARCHIVE]
        if not archived:
            return
        end_maintenance = {
            req.id: {
                "duration": req.duration,
                "result": str(req.state),
                "comment": req.comment,
                "estimate": self._estimated_request_duration(req),
            }
            for req in archived
        }
        self.log.debug(
            "archive-end-maintenance-directory", args=end_maintenance
        )
        if online:
            self._end_maintenance(end_maintenance)
        for req in archived:
            self.log.info(
                "archive-request",
                _replace_msg="Request {request} completed, archiving request.",
                request=req.id,
            )
            dest = p.join(self.archivedir, req.id)
            os.rename(req.dir, dest)
            req.dir = dest
            req.save()

    def _active_requests(self, req_id_prefix: str = "") -> list[Request]:
        """
        Loads active requests. Optionally, a request ID prefix can be passed
        for filtering.
        """
        name_matches = self.requestsdir.glob(req_id_prefix + "*")
        if name_matches:
            return sorted(
                [
<<<<<<< HEAD
                    Request.load(name, self.config, self.log)
=======
                    Request.load(
                        name, self.log, self.request_runnable_for_seconds
                    )
>>>>>>> 8ef2500f
                    for name in name_matches
                ],
                key=lambda r: r.added_at
                or datetime.fromtimestamp(0, tz=timezone.utc),
            )
        return []
<<<<<<< HEAD

    def _archived_requests(self, req_id_prefix: str = "") -> list[Request]:
        """
        Loads archived requests by an request ID prefix. Optionally, a request
        ID prefix can be passed for filtering.
        """
        name_matches = self.archivedir.glob(req_id_prefix + "*")
        if name_matches:
            return sorted(
                [
                    Request.load(name, self.config, self.log)
                    for name in name_matches
                ],
                key=lambda r: r.added_at
                or datetime.fromtimestamp(0, tz=timezone.utc),
            )
        return []

    def list_requests(self):
        rich.print(self)

    def show_request(self, request_id=None, dump_yaml=False):
        request_id_prefix = "" if request_id is None else request_id
        active_requests = self._active_requests(request_id_prefix)

        print()

        if request_id is None:
            # We only check active requests when no request ID was given.
            if not active_requests:
                rich.print(
                    "[bold]No active maintenance requests at the moment.[/bold]"
                )
                return

            if len(active_requests) == 1:
                rich.print(
                    "[bold]There's only one active request at the moment:[/bold]\n"
                )
            else:
                rich.print(
                    "[bold blue]Notice:[/bold blue] [bold]There are multiple "
                    "active requests, showing the newest one:[/bold]\n"
                )
            requests = active_requests
        else:
            # Request ID (prefix) was given. First, check active requests for
            # matches and use them, if present.
            if active_requests:
                if len(active_requests) > 1:
                    rich.print(
                        "[bold blue]Notice:[/bold blue] [bold]Found multiple "
                        f"active requests for prefix '{request_id}', showing "
                        "the newest:[/bold]\n"
                    )
                requests = active_requests
            else:
                # Nothing found in active requests, check archived requests.
                archived_requests = self._archived_requests(request_id_prefix)
                if len(archived_requests) == 1:
                    rich.print(
                        "[bold blue]Notice:[/bold blue] [bold]Found one "
                        f"archived request for prefix '{request_id}'\n"
                    )
                elif archived_requests:
                    rich.print(
                        "[bold blue]Notice:[/bold blue] [bold]Found multiple "
                        f"archived requests for prefix '{request_id}', showing "
                        "the newest:[/bold]\n"
                    )

                requests = archived_requests

            if not requests:
                rich.print(
                    f"[bold red]Error:[/bold red] [bold]Cannot locate any "
                    f"request with prefix '{request_id}'![/bold]"
                )
                return

        req = requests[-1]

        if dump_yaml:
            rich.print("\n[bold]Raw YAML serialization:[/bold]")
            yaml = Path(req.filename).read_text()
            rich.print(rich.syntax.Syntax(yaml, "yaml"))
        else:
            rich.print(req)

        if len(requests) > 1:
            other = ", ".join(req.id for req in requests[:-1])
            if request_id:
                rich.print(
                    "\n[bold blue]Notice:[/bold blue] Other matches with prefix "
                    f"'{request_id}': {other}"
                )
            else:
                rich.print(
                    f"\n[bold blue]Notice:[/bold blue] Other requests: {other}"
                )

    def check(self) -> CheckResult:
        errors = []
        warnings = []
        ok_info = []

        metrics = self.get_metrics()

        # Are we in maintenance mode? Check maintenance duration and add info
        # about the currently running request, if any.
        if maint_duration := metrics["in_maintenance_duration"]:
            # 15 minutes as estimate for total request run time is used here.
            # We could calculate it from the actual request estimates but it
            # wouldn't change much in reality and having a fixed value is
            # better for alerting, I think.
            # 20 minutes when maintenance_preparation_seconds is the default.
            maint_expected = self.maintenance_preparation_seconds + 15 * 60
            # 30 min, by default.
            maint_warning = maint_expected * 1.5
            # 60 min, by default.
            maint_critical = maint_warning * 2

            if maint_duration > maint_critical:
                target = errors
            elif maint_duration > maint_warning:
                target = warnings
            else:
                target = ok_info

            target.append(
                f"Maintenance mode activated {maint_duration} seconds ago."
            )

            if running_for_sec := metrics["request_running_for_seconds"]:
                target.append(
                    f"A maintenance request started {running_for_sec} "
                    "seconds ago."
                )
        else:
            ok_info.append("Machine is in service.")

        longest_in_queue_hours = (
            metrics["request_longest_in_queue_duration"] / 3600
        )
        # XXX: We probably want to get the lead time from the directory for a
        # better threshold.
        longest_in_queue_hours_warning = 7 * 24

        if longest_in_queue_hours > longest_in_queue_hours_warning:
            warnings.append(
                f"A maintenance request is in the queue for "
                f"{longest_in_queue_hours:.0f} hours."
            )

        if num_running := metrics["requests_running"]:
            # Test for some situations that look like a req manager bug.
            if num_running > 1:
                warnings.append(
                    f"{num_running} maintenance requests are running at the "
                    "moment. This should not happen in normal operation."
                )
            if not maint_duration:
                errors.append(
                    "A maintenance request is running but the system is not "
                    "in maintenance mode which is probably a ReqManager bug."
                )
            # Skip info about scheduled requests and those waiting to be scheduled
            # when we are currently running requests to avoid information
            # overload.
            return CheckResult(errors, warnings, ok_info)

        # ReqManager is not executing requests at the moment, add more info
        # about pending requests.
        if num_scheduled := metrics["requests_scheduled"]:
            next_due = format_datetime(
                datetime.fromtimestamp(
                    metrics["request_next_due_at"], tz=timezone.utc
                )
            )
=======

    def _archived_requests(self, req_id_prefix: str = "") -> list[Request]:
        """
        Loads archived requests by an request ID prefix. Optionally, a request
        ID prefix can be passed for filtering.
        """
        name_matches = self.archivedir.glob(req_id_prefix + "*")
        if name_matches:
            return sorted(
                [
                    Request.load(
                        name, self.log, self.request_runnable_for_seconds
                    )
                    for name in name_matches
                ],
                key=lambda r: r.added_at
                or datetime.fromtimestamp(0, tz=timezone.utc),
            )
        return []

    def list_requests(self):
        rich.print(self)

    def show_request(self, request_id=None, dump_yaml=False):
        request_id_prefix = "" if request_id is None else request_id
        active_requests = self._active_requests(request_id_prefix)

        print()

        if request_id is None:
            # We only check active requests when no request ID was given.
            if not active_requests:
                rich.print(
                    "[bold]No active maintenance requests at the moment.[/bold]"
                )
                return

            if len(active_requests) == 1:
                rich.print(
                    "[bold]There's only one active request at the moment:[/bold]\n"
                )
            else:
                rich.print(
                    "[bold blue]Notice:[/bold blue] [bold]There are multiple "
                    "active requests, showing the newest one:[/bold]\n"
                )
            requests = active_requests
        else:
            # Request ID (prefix) was given. First, check active requests for
            # matches and use them, if present.
            if active_requests:
                if len(active_requests) > 1:
                    rich.print(
                        "[bold blue]Notice:[/bold blue] [bold]Found multiple "
                        f"active requests for prefix '{request_id}', showing "
                        "the newest:[/bold]\n"
                    )
                requests = active_requests
            else:
                # Nothing found in active requests, check archived requests.
                archived_requests = self._archived_requests(request_id_prefix)
                if len(archived_requests) == 1:
                    rich.print(
                        "[bold blue]Notice:[/bold blue] [bold]Found one "
                        f"archived request for prefix '{request_id}'\n"
                    )
                elif archived_requests:
                    rich.print(
                        "[bold blue]Notice:[/bold blue] [bold]Found multiple "
                        f"archived requests for prefix '{request_id}', showing "
                        "the newest:[/bold]\n"
                    )

                requests = archived_requests

            if not requests:
                rich.print(
                    f"[bold red]Error:[/bold red] [bold]Cannot locate any "
                    f"request with prefix '{request_id}'![/bold]"
                )
                return

        req = requests[-1]

        if dump_yaml:
            rich.print("\n[bold]Raw YAML serialization:[/bold]")
            yaml = Path(req.filename).read_text()
            rich.print(rich.syntax.Syntax(yaml, "yaml"))
        else:
            rich.print(req)

        if len(requests) > 1:
            other = ", ".join(req.id for req in requests[:-1])
            if request_id:
                rich.print(
                    "\n[bold blue]Notice:[/bold blue] Other matches with prefix "
                    f"'{request_id}': {other}"
                )
            else:
                rich.print(
                    f"\n[bold blue]Notice:[/bold blue] Other requests: {other}"
                )

    def check(self) -> CheckResult:
        errors = []
        warnings = []
        ok_info = []

        metrics = self.get_metrics()

        # Are we in maintenance mode? Check maintenance duration and add info
        # about the currently running request, if any.
        if maint_duration := metrics["in_maintenance_duration"]:
            # 15 minutes as estimate for total request run time is used here.
            # We could calculate it from the actual request estimates but it
            # wouldn't change much in reality and having a fixed value is
            # better for alerting, I think.
            # 20 minutes when maintenance_preparation_seconds is the default.
            maint_expected = self.maintenance_preparation_seconds + 15 * 60
            # 30 min, by default.
            maint_warning = maint_expected * 1.5
            # 60 min, by default.
            maint_critical = maint_warning * 2

            if maint_duration > maint_critical:
                target = errors
            elif maint_duration > maint_warning:
                target = warnings
            else:
                target = ok_info

            target.append(
                f"Maintenance mode activated {maint_duration} seconds ago."
            )

            if running_for_sec := metrics["request_running_for_seconds"]:
                target.append(
                    f"A maintenance request started {running_for_sec} "
                    "seconds ago."
                )
        else:
            ok_info.append("Machine is in service.")

        longest_in_queue_hours = (
            metrics["request_longest_in_queue_duration"] / 3600
        )
        # XXX: We probably want to get the lead time from the directory for a
        # better threshold.
        longest_in_queue_hours_warning = 7 * 24

        if longest_in_queue_hours > longest_in_queue_hours_warning:
            warnings.append(
                f"A maintenance request is in the queue for "
                f"{longest_in_queue_hours:.0f} hours."
            )

        if num_running := metrics["requests_running"]:
            # Test for some situations that look like a req manager bug.
            if num_running > 1:
                warnings.append(
                    f"{num_running} maintenance requests are running at the "
                    "moment. This should not happen in normal operation."
                )
            if not maint_duration:
                errors.append(
                    "A maintenance request is running but the system is not "
                    "in maintenance mode which is probably a ReqManager bug."
                )
            # Skip info about scheduled requests and those waiting to be scheduled
            # when we are currently running requests to avoid information
            # overload.
            return CheckResult(errors, warnings, ok_info)

        # ReqManager is not executing requests at the moment, add more info
        # about pending requests.
        if num_scheduled := metrics["requests_scheduled"]:
            next_due = format_datetime(
                datetime.fromtimestamp(
                    metrics["request_next_due_at"], tz=timezone.utc
                )
            )
>>>>>>> 8ef2500f
            if num_scheduled == 1:
                ok_info.append(f"A maintenance request is due at {next_due}")
            else:
                ok_info.append(
                    f"{num_scheduled} scheduled maintenance requests. "
                    f"Next scheduled request is due at {next_due}."
                )

<<<<<<< HEAD
        if num_waiting_for_schedule := metrics[
            "requests_waiting_for_schedule"
        ]:
=======
        if num_waiting_for_schedule := metrics["requests_waiting_for_schedule"]:
>>>>>>> 8ef2500f
            if num_waiting_for_schedule == 1:
                ok_info.append(
                    f"A maintenance request is waiting to be scheduled."
                )
            else:
                ok_info.append(
                    f"{num_waiting_for_schedule} maintenance requests are "
                    "waiting to be scheduled."
                )

        return CheckResult(errors, warnings, ok_info)

    def get_metrics(self) -> dict:
        requests = self._active_requests()
        runnable = [
            r for r in requests if r.state in (State.due, State.running)
        ]

        metrics = {
            "name": "fc_maintenance",
            "requests_total": len(requests),
            "requests_runnable": len(runnable),
            # Initialize request stats. They will be overwritten if requests exist.
            "in_maintenance_duration": 0,
            "requests_tempfail": 0,
            "requests_postpone": 0,
            "requests_success": 0,
            "requests_error": 0,
            "requests_pending": 0,
            "requests_scheduled": 0,
            "requests_running": 0,
            "requests_waiting_for_schedule": 0,
            "request_longest_in_queue_duration": 0,
            "request_running_for_seconds": 0,
            "request_highest_retry_count": 0,
            "request_next_due_at": 0,
        }

        now = utcnow()

        if requests:
            requests_tempfail = []
            requests_error = []
            requests_postponed = []
            requests_success = []
            num_requests_pending = 0
            num_requests_running = 0
            num_requests_waiting_for_schedule = 0
            num_requests_scheduled = 0

            most_retries = 0
            oldest_added_at = requests[0].added_at
            oldest_next_due = None
            longest_running_seconds = 0

            for req in requests:
                most_retries = max(len(req.attempts), most_retries)
                oldest_added_at = min(oldest_added_at, req.added_at)

                match req.state:
                    case State.pending:
                        num_requests_pending += 1
                    case State.running:
                        # There should only be one but it's technically
                        # possible to have more than one in state 'running'.
                        num_requests_running += 1
                        if req.attempts:
                            longest_running_seconds = max(
                                longest_running_seconds,
                                (now - req.attempts[-1].started).seconds,
                            )

                if req.next_due:
                    num_requests_scheduled += 1
                    # Date can be in the past for requests that have already been tried,
                    # but that's ok.
                    oldest_next_due = (
                        min(req.next_due, oldest_next_due)
                        if oldest_next_due
                        else req.next_due
                    )
                else:
                    num_requests_waiting_for_schedule += 1

                if req.attempts:
                    match req.attempts[-1].returncode:
                        case None:
                            pass
                        case fc.maintenance.state.EXIT_TEMPFAIL:
                            requests_tempfail.append(req)
                        case fc.maintenance.state.EXIT_POSTPONE:
                            requests_postponed.append(req)
                        case 0:
                            requests_success.append(req)
                        case _error:
                            requests_error.append(req)

            metrics["requests_tempfail"] = len(requests_tempfail)
            metrics["requests_postpone"] = len(requests_postponed)
            metrics["requests_success"] = len(requests_success)
            metrics["requests_error"] = len(requests_error)
            metrics["requests_pending"] = num_requests_pending
            metrics["requests_running"] = num_requests_running
            metrics["requests_scheduled"] = num_requests_scheduled
<<<<<<< HEAD
            metrics[
                "requests_waiting_for_schedule"
            ] = num_requests_waiting_for_schedule
=======
            metrics["requests_waiting_for_schedule"] = (
                num_requests_waiting_for_schedule
            )
>>>>>>> 8ef2500f

            metrics["request_longest_in_queue_duration"] = (
                now.timestamp() - oldest_added_at.timestamp()
            )
            metrics["request_highest_retry_count"] = most_retries
            metrics["request_running_for_seconds"] = longest_running_seconds

            if oldest_next_due:
                metrics["request_next_due_at"] = oldest_next_due.timestamp()

        # We expect the last run stats file to be present at all times except on
        # new machines that haven't run execute() yet.
        if self.last_run_stats_path.exists():
            with self.last_run_stats_path.open() as f:
                last_run_stats = json.load(f)

            metrics["last_run_prepare_duration"] = last_run_stats[
                "prepare_duration"
            ]
            metrics["last_run_exec_duration"] = last_run_stats["exec_duration"]
            metrics["last_run_finished_seconds_ago"] = (
                now - datetime.fromisoformat(last_run_stats["finished_at"])
            ).seconds

        if self.maintenance_marker_path.exists():
            maintenance_entered_at = datetime.fromisoformat(
                self.maintenance_marker_path.read_text()
            )

            metrics["in_maintenance_duration"] = (
                now - maintenance_entered_at
            ).seconds

        return metrics<|MERGE_RESOLUTION|>--- conflicted
+++ resolved
@@ -30,10 +30,7 @@
 from .state import ARCHIVE, EXIT_POSTPONE, EXIT_TEMPFAIL, State
 
 DEFAULT_SPOOLDIR = "/var/spool/maintenance"
-<<<<<<< HEAD
-=======
 DEFAULT_CONFIG_FILE = "/etc/fc-agent.conf"
->>>>>>> 8ef2500f
 
 _log = structlog.get_logger()
 
@@ -138,10 +135,7 @@
         spooldir,
         enc_path,
         config_file,
-<<<<<<< HEAD
-=======
         lock_dir,
->>>>>>> 8ef2500f
         log=_log,
     ):
         """Initialize ReqManager and create directories if necessary."""
@@ -151,11 +145,8 @@
             spooldir=str(spooldir),
             enc_path=str(enc_path),
         )
-<<<<<<< HEAD
-=======
         # XXX: not used by reqmanager at the moment, we probably should do it
         self.lock_dir = lock_dir
->>>>>>> 8ef2500f
         self.spooldir = Path(spooldir)
         self.requestsdir = self.spooldir / "requests"
         self.archivedir = self.spooldir / "archive"
@@ -179,14 +170,11 @@
         self.maintenance_preparation_seconds = int(
             self.config.get("maintenance", "preparation_seconds", fallback=300)
         )
-<<<<<<< HEAD
-=======
         self.request_runnable_for_seconds = int(
             self.config.get(
                 "maintenance", "request_runnable_for_seconds", fallback=1800
             )
         )
->>>>>>> 8ef2500f
 
     def __enter__(self):
         """
@@ -262,17 +250,11 @@
                 req.comment,
                 format_datetime(req.added_at) if req.added_at else "-",
                 format_datetime(req.updated_at) if req.updated_at else "-",
-<<<<<<< HEAD
-                format_datetime(req.last_scheduled_at)
-                if req.last_scheduled_at
-                else "-",
-=======
                 (
                     format_datetime(req.last_scheduled_at)
                     if req.last_scheduled_at
                     else "-"
                 ),
->>>>>>> 8ef2500f
             )
 
         return table
@@ -295,16 +277,13 @@
             if not p.isdir(d):
                 continue
             try:
-<<<<<<< HEAD
-                req = Request.load(d, self.config, self.log)
-=======
                 req = Request.load(
                     d,
+                    self.config,
                     self.log,
                     self.request_runnable_for_seconds,
                     self.lock_dir,
                 )
->>>>>>> 8ef2500f
                 req._reqmanager = self
                 self.requests[req.id] = req
             except Exception as exc:
@@ -326,10 +305,7 @@
         request.dir = self._request_directory(request)
         request._reqmanager = self
         request.added_at = utcnow()
-<<<<<<< HEAD
-=======
         request.runnable_for_seconds = self.request_runnable_for_seconds
->>>>>>> 8ef2500f
         request.save()
         self.log.info(
             "request-added",
@@ -437,14 +413,10 @@
         for existing_request in reversed(self.requests.values()):
             # We can stop if request was merged or removed, continue otherwise
             match self._merge_request(existing_request, request):
-<<<<<<< HEAD
-                case RequestMergeResult.SIGNIFICANT_UPDATE | RequestMergeResult.UPDATE:
-=======
                 case (
                     RequestMergeResult.SIGNIFICANT_UPDATE
                     | RequestMergeResult.UPDATE
                 ):
->>>>>>> 8ef2500f
                     return existing_request
                 case RequestMergeResult.REMOVE:
                     return
@@ -580,24 +552,15 @@
                 )
                 due_dt = max(utcnow(), request.next_due + delta)
 
-<<<<<<< HEAD
-    @require_directory
-    def _enter_maintenance(self):
-=======
     def _enter_maintenance(self, online: bool = True):
->>>>>>> 8ef2500f
         """Enters maintenance mode which tells the directory to mark the machine
         as 'not in service'. The main reason is to avoid false alarms during expected
         service interruptions as the machine reboots or services are restarted.
         """
         self.log.debug("enter-maintenance")
         self.log.debug("mark-node-out-of-service")
-<<<<<<< HEAD
-        self.directory.mark_node_service_status(socket.gethostname(), False)
-=======
         if online:
             self._mark_directory_service_status(False)
->>>>>>> 8ef2500f
 
         if self.maintenance_marker_path.exists():
             previous_maintenance_entered_at = (
@@ -687,14 +650,10 @@
             raise TempfailMaintenance()
 
     @require_directory
-<<<<<<< HEAD
-    def _leave_maintenance(self):
-=======
     def _mark_directory_service_status(self, status: bool):
         self.directory.mark_node_service_status(socket.gethostname(), status)
 
     def _leave_maintenance(self, online: bool = True):
->>>>>>> 8ef2500f
         """
         Tells the directory to mark the machine 'in service'.
         It's ok to call this method even when the machine is already in service.
@@ -708,12 +667,8 @@
             )
             subprocess.run(command, shell=True, check=True)
         self.log.debug("mark-node-in-service")
-<<<<<<< HEAD
-        self.directory.mark_node_service_status(socket.gethostname(), True)
-=======
         if online:
             self._mark_directory_service_status(True)
->>>>>>> 8ef2500f
         if self.maintenance_marker_path.exists():
             maintenance_entered_at = self.maintenance_marker_path.read_text()
             self.log.debug(
@@ -922,17 +877,9 @@
                 ),
             )
             time.sleep(5)
-<<<<<<< HEAD
             subprocess.run(
                 "reboot", check=True, capture_output=True, text=True
             )
-            sys.exit(0)
-
-    @require_directory
-    @require_lock
-    def execute(self, run_all_now: bool = False, force_run: bool = False):
-=======
-            subprocess.run("reboot", check=True, capture_output=True, text=True)
             sys.exit(0)
 
     @require_lock
@@ -942,7 +889,6 @@
         force_run: bool = False,
         online: bool = True,
     ):
->>>>>>> 8ef2500f
         """
         Enters maintenance mode, executes requests and reboots if activities request it.
 
@@ -969,21 +915,13 @@
 
         runnable_requests = self._runnable(run_all_now, force_run)
         if not runnable_requests:
-<<<<<<< HEAD
-            self._leave_maintenance()
-=======
             self._leave_maintenance(online)
->>>>>>> 8ef2500f
             self._write_stats_for_execute()
             return
 
         prepare_dt = utcnow()
         try:
-<<<<<<< HEAD
-            self._enter_maintenance()
-=======
             self._enter_maintenance(online)
->>>>>>> 8ef2500f
         except PostponeMaintenance:
             res = self._handle_enter_postpone(run_all_now, force_run)
             if res.postpone:
@@ -991,11 +929,7 @@
                     self.log.debug("execute-requests-postpone", request=req.id)
                     req.state = State.postpone
             if res.exit:
-<<<<<<< HEAD
-                self._leave_maintenance()
-=======
                 self._leave_maintenance(online)
->>>>>>> 8ef2500f
                 self._write_stats_for_execute()
                 return
 
@@ -1037,11 +971,7 @@
 
         # When we are still here, no reboot happened. We can leave maintenance now.
         self.log.debug("no-reboot-requested")
-<<<<<<< HEAD
-        self._leave_maintenance()
-=======
         self._leave_maintenance(online)
->>>>>>> 8ef2500f
 
     @require_directory
     def _postpone(self, request: dict):
@@ -1064,20 +994,12 @@
         postpone_maintenance = {
             req.id: {"postpone_by": 2 * int(req.estimate)} for req in postponed
         }
-<<<<<<< HEAD
-        self.log.debug(
-            "postpone-maintenance-directory", args=postpone_maintenance
-        )
-        # This directory call just returns an empty string.
-        self.directory.postpone_maintenance(postpone_maintenance)
-=======
 
         if online:
             self.log.debug(
                 "postpone-maintenance-directory", args=postpone_maintenance
             )
             self._postpone(postpone_maintenance)
->>>>>>> 8ef2500f
         for req in postponed:
             # Resetting the due datetime also sets the state to pending.
             # Request will be rescheduled on the next run.
@@ -1129,20 +1051,18 @@
         if name_matches:
             return sorted(
                 [
-<<<<<<< HEAD
-                    Request.load(name, self.config, self.log)
-=======
                     Request.load(
-                        name, self.log, self.request_runnable_for_seconds
+                        name,
+                        self.config,
+                        self.log,
+                        self.request_runnable_for_seconds,
                     )
->>>>>>> 8ef2500f
                     for name in name_matches
                 ],
                 key=lambda r: r.added_at
                 or datetime.fromtimestamp(0, tz=timezone.utc),
             )
         return []
-<<<<<<< HEAD
 
     def _archived_requests(self, req_id_prefix: str = "") -> list[Request]:
         """
@@ -1153,7 +1073,12 @@
         if name_matches:
             return sorted(
                 [
-                    Request.load(name, self.config, self.log)
+                    Request.load(
+                        name,
+                        self.config,
+                        self.log,
+                        self.request_runnable_for_seconds,
+                    )
                     for name in name_matches
                 ],
                 key=lambda r: r.added_at
@@ -1322,189 +1247,6 @@
                     metrics["request_next_due_at"], tz=timezone.utc
                 )
             )
-=======
-
-    def _archived_requests(self, req_id_prefix: str = "") -> list[Request]:
-        """
-        Loads archived requests by an request ID prefix. Optionally, a request
-        ID prefix can be passed for filtering.
-        """
-        name_matches = self.archivedir.glob(req_id_prefix + "*")
-        if name_matches:
-            return sorted(
-                [
-                    Request.load(
-                        name, self.log, self.request_runnable_for_seconds
-                    )
-                    for name in name_matches
-                ],
-                key=lambda r: r.added_at
-                or datetime.fromtimestamp(0, tz=timezone.utc),
-            )
-        return []
-
-    def list_requests(self):
-        rich.print(self)
-
-    def show_request(self, request_id=None, dump_yaml=False):
-        request_id_prefix = "" if request_id is None else request_id
-        active_requests = self._active_requests(request_id_prefix)
-
-        print()
-
-        if request_id is None:
-            # We only check active requests when no request ID was given.
-            if not active_requests:
-                rich.print(
-                    "[bold]No active maintenance requests at the moment.[/bold]"
-                )
-                return
-
-            if len(active_requests) == 1:
-                rich.print(
-                    "[bold]There's only one active request at the moment:[/bold]\n"
-                )
-            else:
-                rich.print(
-                    "[bold blue]Notice:[/bold blue] [bold]There are multiple "
-                    "active requests, showing the newest one:[/bold]\n"
-                )
-            requests = active_requests
-        else:
-            # Request ID (prefix) was given. First, check active requests for
-            # matches and use them, if present.
-            if active_requests:
-                if len(active_requests) > 1:
-                    rich.print(
-                        "[bold blue]Notice:[/bold blue] [bold]Found multiple "
-                        f"active requests for prefix '{request_id}', showing "
-                        "the newest:[/bold]\n"
-                    )
-                requests = active_requests
-            else:
-                # Nothing found in active requests, check archived requests.
-                archived_requests = self._archived_requests(request_id_prefix)
-                if len(archived_requests) == 1:
-                    rich.print(
-                        "[bold blue]Notice:[/bold blue] [bold]Found one "
-                        f"archived request for prefix '{request_id}'\n"
-                    )
-                elif archived_requests:
-                    rich.print(
-                        "[bold blue]Notice:[/bold blue] [bold]Found multiple "
-                        f"archived requests for prefix '{request_id}', showing "
-                        "the newest:[/bold]\n"
-                    )
-
-                requests = archived_requests
-
-            if not requests:
-                rich.print(
-                    f"[bold red]Error:[/bold red] [bold]Cannot locate any "
-                    f"request with prefix '{request_id}'![/bold]"
-                )
-                return
-
-        req = requests[-1]
-
-        if dump_yaml:
-            rich.print("\n[bold]Raw YAML serialization:[/bold]")
-            yaml = Path(req.filename).read_text()
-            rich.print(rich.syntax.Syntax(yaml, "yaml"))
-        else:
-            rich.print(req)
-
-        if len(requests) > 1:
-            other = ", ".join(req.id for req in requests[:-1])
-            if request_id:
-                rich.print(
-                    "\n[bold blue]Notice:[/bold blue] Other matches with prefix "
-                    f"'{request_id}': {other}"
-                )
-            else:
-                rich.print(
-                    f"\n[bold blue]Notice:[/bold blue] Other requests: {other}"
-                )
-
-    def check(self) -> CheckResult:
-        errors = []
-        warnings = []
-        ok_info = []
-
-        metrics = self.get_metrics()
-
-        # Are we in maintenance mode? Check maintenance duration and add info
-        # about the currently running request, if any.
-        if maint_duration := metrics["in_maintenance_duration"]:
-            # 15 minutes as estimate for total request run time is used here.
-            # We could calculate it from the actual request estimates but it
-            # wouldn't change much in reality and having a fixed value is
-            # better for alerting, I think.
-            # 20 minutes when maintenance_preparation_seconds is the default.
-            maint_expected = self.maintenance_preparation_seconds + 15 * 60
-            # 30 min, by default.
-            maint_warning = maint_expected * 1.5
-            # 60 min, by default.
-            maint_critical = maint_warning * 2
-
-            if maint_duration > maint_critical:
-                target = errors
-            elif maint_duration > maint_warning:
-                target = warnings
-            else:
-                target = ok_info
-
-            target.append(
-                f"Maintenance mode activated {maint_duration} seconds ago."
-            )
-
-            if running_for_sec := metrics["request_running_for_seconds"]:
-                target.append(
-                    f"A maintenance request started {running_for_sec} "
-                    "seconds ago."
-                )
-        else:
-            ok_info.append("Machine is in service.")
-
-        longest_in_queue_hours = (
-            metrics["request_longest_in_queue_duration"] / 3600
-        )
-        # XXX: We probably want to get the lead time from the directory for a
-        # better threshold.
-        longest_in_queue_hours_warning = 7 * 24
-
-        if longest_in_queue_hours > longest_in_queue_hours_warning:
-            warnings.append(
-                f"A maintenance request is in the queue for "
-                f"{longest_in_queue_hours:.0f} hours."
-            )
-
-        if num_running := metrics["requests_running"]:
-            # Test for some situations that look like a req manager bug.
-            if num_running > 1:
-                warnings.append(
-                    f"{num_running} maintenance requests are running at the "
-                    "moment. This should not happen in normal operation."
-                )
-            if not maint_duration:
-                errors.append(
-                    "A maintenance request is running but the system is not "
-                    "in maintenance mode which is probably a ReqManager bug."
-                )
-            # Skip info about scheduled requests and those waiting to be scheduled
-            # when we are currently running requests to avoid information
-            # overload.
-            return CheckResult(errors, warnings, ok_info)
-
-        # ReqManager is not executing requests at the moment, add more info
-        # about pending requests.
-        if num_scheduled := metrics["requests_scheduled"]:
-            next_due = format_datetime(
-                datetime.fromtimestamp(
-                    metrics["request_next_due_at"], tz=timezone.utc
-                )
-            )
->>>>>>> 8ef2500f
             if num_scheduled == 1:
                 ok_info.append(f"A maintenance request is due at {next_due}")
             else:
@@ -1513,13 +1255,9 @@
                     f"Next scheduled request is due at {next_due}."
                 )
 
-<<<<<<< HEAD
         if num_waiting_for_schedule := metrics[
             "requests_waiting_for_schedule"
         ]:
-=======
-        if num_waiting_for_schedule := metrics["requests_waiting_for_schedule"]:
->>>>>>> 8ef2500f
             if num_waiting_for_schedule == 1:
                 ok_info.append(
                     f"A maintenance request is waiting to be scheduled."
@@ -1624,15 +1362,9 @@
             metrics["requests_pending"] = num_requests_pending
             metrics["requests_running"] = num_requests_running
             metrics["requests_scheduled"] = num_requests_scheduled
-<<<<<<< HEAD
-            metrics[
-                "requests_waiting_for_schedule"
-            ] = num_requests_waiting_for_schedule
-=======
             metrics["requests_waiting_for_schedule"] = (
                 num_requests_waiting_for_schedule
             )
->>>>>>> 8ef2500f
 
             metrics["request_longest_in_queue_duration"] = (
                 now.timestamp() - oldest_added_at.timestamp()

--- conflicted
+++ resolved
@@ -102,7 +102,6 @@
 
 
 def test_do_add_ineffective_req_with_add_always(reqmanager):
-<<<<<<< HEAD
     with reqmanager as rm:
         activity = Activity()
         activity.is_effective = False
@@ -116,6 +115,7 @@
 def test_add_dont_add_none(log, reqmanager):
     with reqmanager as rm:
         rm.add(None)
+    assert len(rm.requests) == 0
 
 
 @pytest.mark.parametrize("significant", [False, True])
@@ -123,50 +123,6 @@
 def test_add_do_merge_compatible_request(
     connect, significant, log, reqmanager
 ):
-    with reqmanager as rm:
-        first_activity = MergeableActivity("first")
-        second_activity = MergeableActivity("second", significant)
-        to_be_merged_activity = MergeableActivity("to be merged")
-        first_request = Request(first_activity)
-        second_request = Request(second_activity)
-        to_be_merged_request = Request(to_be_merged_activity)
-        assert rm.add(first_request) is first_request
-        # Should not be merged because of add_always
-        assert rm.add(second_request, add_always=True) is second_request
-        # Should be merged
-        assert rm.add(to_be_merged_request) is second_request
-        assert log.has(
-            "requestmanager-merge-significant"
-            if significant
-            else "requestmanager-merge-update",
-            request=to_be_merged_request.id,
-            merged=second_request.id,
-        )
-        assert len(rm.requests) == 2
-
-
-def test_add_should_remove_no_op_request(reqmanager):
-    with reqmanager as rm:
-        first_activity = MergeableActivity("first")
-=======
-    with reqmanager as rm:
-        activity = Activity()
-        activity.is_effective = False
-        assert (
-            rm.add(Request(activity, 1, "comment 1"), add_always=True)
-            is not None
-        )
-        assert len(rm.requests) == 1
-
-
-def test_add_dont_add_none(log, reqmanager):
-    with reqmanager as rm:
-        rm.add(None)
-
-
-@pytest.mark.parametrize("significant", [False, True])
-@unittest.mock.patch("fc.util.directory.connect")
-def test_add_do_merge_compatible_request(connect, significant, log, reqmanager):
     with reqmanager as rm:
         first_activity = MergeableActivity("first")
         second_activity = MergeableActivity("second", significant)
@@ -194,7 +150,6 @@
 def test_add_should_remove_no_op_request(reqmanager):
     with reqmanager as rm:
         first_activity = MergeableActivity("first")
->>>>>>> 8ef2500f
         second_activity = MergeableActivity("inverse")
         first_request = Request(first_activity)
         second_request = Request(second_activity)
@@ -327,11 +282,7 @@
     req.state = State.due
     req.execute = Mock()
 
-<<<<<<< HEAD
-    def enter_maintenance_postpone():
-=======
     def enter_maintenance_postpone(online: bool = True):
->>>>>>> 8ef2500f
         raise PostponeMaintenance()
 
     reqmanager._runnable = lambda run_all_now, force_run: [req]
@@ -474,14 +425,9 @@
                     }
                 }
             ),
-<<<<<<< HEAD
-        ]
-    ), "unexpected end maintenance calls"
-=======
         ],
         "unexpected end maintenance calls",
     )
->>>>>>> 8ef2500f
     assert postp.call_count == 1, "unexpected postpone call count"
 
 

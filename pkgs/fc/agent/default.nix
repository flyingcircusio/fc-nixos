{ lib
, stdenv
, fetchPypi
, fetchFromGitHub
, dmidecode
, gitMinimal
, gptfdisk
, libyaml
, multipath-tools
, nix
, buildPythonPackage
, pythonPackages
, python
, util-linux
, xfsprogs
, pytest
, structlog
<<<<<<< HEAD
, enableSlurm ? false
=======
>>>>>>> 8ef2500f
}:

let
  py = pythonPackages;

  pytest-structlog = py.buildPythonPackage rec {
    pname = "pytest-structlog";
    version = "0.6-cb82f00";

    src = fetchFromGitHub {
      owner = "wimglenn";
      repo = "pytest-structlog";
      rev = "cb82f00cfc47696a36797a6eeb9f65ad6e727f19";
      hash = "sha256-ktLsdEtxfiWhCTTaKowBoAAijOF9640m5XV/rdahpl0=";
    };

    buildInputs = [ pytest structlog ];
  };

  stamina = py.buildPythonPackage rec {
    pname = "stamina";
    version = "23.1.0";
    format = "pyproject";

    src = fetchPypi {
      inherit pname version;
      hash = "sha256-sWzj1S1liqdduBP8amZht3Cr/qkV9yzaSOMl8qeFR4Y=";
    };

    nativeBuildInputs = with py; [ hatchling hatch-vcs hatch-fancy-pypi-readme ];
    propagatedBuildInputs = with py; [ structlog tenacity typing-extensions ];
  };

in
buildPythonPackage rec {
  name = "fc-agent-${version}";
  version = "1.0";
  namePrefix = "";
  src = ./.;
  checkInputs = [
    py.freezegun
<<<<<<< HEAD
    py.pytest-cov
=======
    py.pytest
    py.pytest-cov
    py.pytest-runner
>>>>>>> 8ef2500f
    py.responses
    py.pytest-mock
    py.pytest-subprocess
    pytest-structlog
  ];
  nativeCheckInputs = [
    py.pytestCheckHook
  ];
  propagatedBuildInputs = [
    gitMinimal
    nix
    py.click
    py.colorama
<<<<<<< HEAD
    py.python-dateutil
    py.iso8601
    py.pendulum
    py.pytz
    py.requests
    py.rich
    py.setuptools
=======
    py.configobj
    py.python-dateutil
    py.iso8601
    py.netaddr
    py.pytz
    py.requests
    py.rich
>>>>>>> 8ef2500f
    py.shortuuid
    py.structlog
    py.typer
    py.pyyaml
    stamina
    util-linux
  ] ++ lib.optionals stdenv.isLinux [
    dmidecode
    gptfdisk
    multipath-tools
<<<<<<< HEAD
    py.pystemd
=======
>>>>>>> 8ef2500f
    py.systemd
    xfsprogs
  ] ++ lib.optionals enableSlurm [
    py.pyslurm
  ];
  dontStrip = true;
  doCheck = true;
  passthru.pythonDevEnv = python.withPackages (_:
    checkInputs ++ [ py.pytest ] ++ propagatedBuildInputs
  );

}<|MERGE_RESOLUTION|>--- conflicted
+++ resolved
@@ -15,10 +15,7 @@
 , xfsprogs
 , pytest
 , structlog
-<<<<<<< HEAD
 , enableSlurm ? false
-=======
->>>>>>> 8ef2500f
 }:
 
 let
@@ -60,13 +57,7 @@
   src = ./.;
   checkInputs = [
     py.freezegun
-<<<<<<< HEAD
     py.pytest-cov
-=======
-    py.pytest
-    py.pytest-cov
-    py.pytest-runner
->>>>>>> 8ef2500f
     py.responses
     py.pytest-mock
     py.pytest-subprocess
@@ -80,23 +71,15 @@
     nix
     py.click
     py.colorama
-<<<<<<< HEAD
+    py.configobj
     py.python-dateutil
     py.iso8601
+    py.netaddr
     py.pendulum
     py.pytz
     py.requests
     py.rich
     py.setuptools
-=======
-    py.configobj
-    py.python-dateutil
-    py.iso8601
-    py.netaddr
-    py.pytz
-    py.requests
-    py.rich
->>>>>>> 8ef2500f
     py.shortuuid
     py.structlog
     py.typer
@@ -107,10 +90,7 @@
     dmidecode
     gptfdisk
     multipath-tools
-<<<<<<< HEAD
     py.pystemd
-=======
->>>>>>> 8ef2500f
     py.systemd
     xfsprogs
   ] ++ lib.optionals enableSlurm [

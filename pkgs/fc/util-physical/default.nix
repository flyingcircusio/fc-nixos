--- conflicted
+++ resolved
@@ -1,12 +1,8 @@
-<<<<<<< HEAD
-{ lib, stdenv, bash, ceph, systemd, util-linux, coreutils, gnugrep, makeWrapper, fc }:
-=======
 {
   lib, stdenv, makeWrapper
-, bash, ceph-client, utillinux, systemd, coreutils, gnugrep, xfsprogs
+, bash, ceph-client, util-linux, systemd, coreutils, gnugrep, xfsprogs
 , fc
 }:
->>>>>>> 8ef2500f
 
 
 stdenv.mkDerivation rec {
@@ -18,13 +14,8 @@
   dontBuild = true;
   dontConfigure = true;
 
-<<<<<<< HEAD
-  buildInputs = [ makeWrapper ];
-  propagatedBuildInputs = [ bash ceph systemd fc.agent gnugrep util-linux coreutils ];
-=======
   nativeBuildInputs = [ makeWrapper ];
-  propagatedBuildInputs = [ bash ceph-client systemd fc.agent gnugrep utillinux coreutils xfsprogs ];
->>>>>>> 8ef2500f
+  propagatedBuildInputs = [ bash ceph-client systemd fc.agent gnugrep util-linux coreutils xfsprogs ];
 
   installPhase = ''
     mkdir $out
